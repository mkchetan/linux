--- conflicted
+++ resolved
@@ -34,14 +34,5 @@
 	struct sigaction sa;
 };
 #include <asm/sigcontext.h>
-<<<<<<< HEAD
-#endif /* __KERNEL__ */
-=======
-
-/* here we could define asm-optimized sigaddset, sigdelset etc. operations. 
- * if we don't, generic ones are used from linux/signal.h
- */
-#define ptrace_signal_deliver(regs, cookie) do { } while (0)
->>>>>>> e717abac
 
 #endif