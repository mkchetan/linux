/*
 * arch/arm/mach-spear3xx/generic.h
 *
 * SPEAr3XX machine family generic header file
 *
 * Copyright (C) 2009 ST Microelectronics
 * Viresh Kumar<viresh.kumar@st.com>
 *
 * This file is licensed under the terms of the GNU General Public
 * License version 2. This program is licensed "as is" without any
 * warranty of any kind, whether express or implied.
 */

#ifndef __MACH_GENERIC_H
#define __MACH_GENERIC_H

#include <linux/amba/pl08x.h>
#include <linux/init.h>
#include <linux/platform_device.h>
#include <linux/amba/bus.h>
#include <asm/mach/time.h>
#include <asm/mach/map.h>

/* Add spear3xx family device structure declarations here */
extern struct sys_timer spear3xx_timer;
extern struct pl022_ssp_controller pl022_plat_data;
extern struct pl08x_platform_data pl080_plat_data;

/* Add spear3xx family function declarations here */
<<<<<<< HEAD
void __init spear_setup_timer(resource_size_t base, int irq);
=======
void __init spear_setup_of_timer(void);
void __init spear3xx_clk_init(void);
>>>>>>> 3c0dec5f
void __init spear3xx_map_io(void);
void __init spear3xx_dt_init_irq(void);

void spear_restart(char, const char *);

#endif /* __MACH_GENERIC_H */<|MERGE_RESOLUTION|>--- conflicted
+++ resolved
@@ -27,12 +27,8 @@
 extern struct pl08x_platform_data pl080_plat_data;
 
 /* Add spear3xx family function declarations here */
-<<<<<<< HEAD
-void __init spear_setup_timer(resource_size_t base, int irq);
-=======
 void __init spear_setup_of_timer(void);
 void __init spear3xx_clk_init(void);
->>>>>>> 3c0dec5f
 void __init spear3xx_map_io(void);
 void __init spear3xx_dt_init_irq(void);
 
