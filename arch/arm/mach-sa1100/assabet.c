--- conflicted
+++ resolved
@@ -15,10 +15,7 @@
 #include <linux/errno.h>
 #include <linux/gpio/gpio-reg.h>
 #include <linux/gpio/machine.h>
-<<<<<<< HEAD
-=======
 #include <linux/gpio_keys.h>
->>>>>>> 6de92920
 #include <linux/ioport.h>
 #include <linux/platform_data/sa11x0-serial.h>
 #include <linux/regulator/fixed.h>
@@ -105,7 +102,7 @@
 
 	assabet_bcr_gc = gc;
 
-	return 0;
+	return gc->base;
 }
 
 /*
@@ -483,8 +480,6 @@
 	},
 };
 
-<<<<<<< HEAD
-=======
 static struct gpio_led assabet_leds[] __initdata = {
 	{
 		.name = "assabet:red",
@@ -528,7 +523,6 @@
 	.rep = 0,
 };
 
->>>>>>> 6de92920
 static void __init assabet_init(void)
 {
 	/*
