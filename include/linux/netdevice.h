--- conflicted
+++ resolved
@@ -360,10 +360,7 @@
 	NAPI_STATE_IN_BUSY_POLL,	/* sk_busy_loop() owns this NAPI */
 	NAPI_STATE_PREFER_BUSY_POLL,	/* prefer busy-polling over softirq processing*/
 	NAPI_STATE_THREADED,		/* The poll is performed inside its own thread*/
-<<<<<<< HEAD
-=======
 	NAPI_STATE_SCHED_THREADED,	/* Napi is currently scheduled in threaded mode */
->>>>>>> 7aef27f0
 };
 
 enum {
@@ -376,10 +373,7 @@
 	NAPIF_STATE_IN_BUSY_POLL	= BIT(NAPI_STATE_IN_BUSY_POLL),
 	NAPIF_STATE_PREFER_BUSY_POLL	= BIT(NAPI_STATE_PREFER_BUSY_POLL),
 	NAPIF_STATE_THREADED		= BIT(NAPI_STATE_THREADED),
-<<<<<<< HEAD
-=======
 	NAPIF_STATE_SCHED_THREADED	= BIT(NAPI_STATE_SCHED_THREADED),
->>>>>>> 7aef27f0
 };
 
 enum gro_result {
