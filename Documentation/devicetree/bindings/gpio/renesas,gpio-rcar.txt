--- conflicted
+++ resolved
@@ -2,14 +2,9 @@
 
 Required Properties:
 
-<<<<<<< HEAD
-  - compatible: should contain one of the following.
-    - "renesas,gpio-r8a7743": for R8A7743 (RZ/G1M) compatible GPIO controller.
-=======
   - compatible: should contain one or more of the following:
     - "renesas,gpio-r8a7743": for R8A7743 (RZ/G1M) compatible GPIO controller.
     - "renesas,gpio-r8a7745": for R8A7745 (RZ/G1E) compatible GPIO controller.
->>>>>>> bb176f67
     - "renesas,gpio-r8a7778": for R8A7778 (R-Mobile M1) compatible GPIO controller.
     - "renesas,gpio-r8a7779": for R8A7779 (R-Car H1) compatible GPIO controller.
     - "renesas,gpio-r8a7790": for R8A7790 (R-Car H2) compatible GPIO controller.
