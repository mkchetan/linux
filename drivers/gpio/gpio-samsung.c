--- conflicted
+++ resolved
@@ -2387,36 +2387,14 @@
 };
 
 #if defined(CONFIG_ARCH_EXYNOS4) && defined(CONFIG_OF)
-<<<<<<< HEAD
-static int exynos4_gpio_xlate(struct gpio_chip *gc, struct device_node *np,
-			      const void *gpio_spec, u32 *flags)
-{
-	const __be32 *gpio = gpio_spec;
-	const u32 n = be32_to_cpup(gpio);
-	unsigned int pin = gc->base + be32_to_cpu(gpio[0]);
-=======
 static int exynos4_gpio_xlate(struct gpio_chip *gc,
 			const struct of_phandle_args *gpiospec, u32 *flags)
 {
 	unsigned int pin;
->>>>>>> c16fa4f2
 
 	if (WARN_ON(gc->of_gpio_n_cells < 4))
 		return -EINVAL;
 
-<<<<<<< HEAD
-	if (n > gc->ngpio)
-		return -EINVAL;
-
-	if (s3c_gpio_cfgpin(pin, S3C_GPIO_SFN(be32_to_cpu(gpio[1]))))
-		pr_warn("gpio_xlate: failed to set pin function\n");
-	if (s3c_gpio_setpull(pin, be32_to_cpu(gpio[2])))
-		pr_warn("gpio_xlate: failed to set pin pull up/down\n");
-	if (s5p_gpio_set_drvstr(pin, be32_to_cpu(gpio[3])))
-		pr_warn("gpio_xlate: failed to set pin drive strength\n");
-
-	return n;
-=======
 	if (WARN_ON(gpiospec->args_count < gc->of_gpio_n_cells))
 		return -EINVAL;
 
@@ -2433,7 +2411,6 @@
 		pr_warn("gpio_xlate: failed to set pin drive strength\n");
 
 	return gpiospec->args[0];
->>>>>>> c16fa4f2
 }
 
 static const struct of_device_id exynos4_gpio_dt_match[] __initdata = {
