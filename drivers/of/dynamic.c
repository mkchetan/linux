--- conflicted
+++ resolved
@@ -207,16 +207,8 @@
 
 	if (!of_node_check_flag(np, OF_OVERLAY)) {
 		np->name = __of_get_property(np, "name", NULL);
-<<<<<<< HEAD
-		np->type = __of_get_property(np, "device_type", NULL);
 		if (!np->name)
 			np->name = "<NULL>";
-		if (!np->type)
-			np->type = "<NULL>";
-=======
-		if (!np->name)
-			np->name = "<NULL>";
->>>>>>> f17b5f06
 
 		phandle = __of_get_property(np, "phandle", &sz);
 		if (!phandle)
