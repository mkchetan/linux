/*
 * Copyright (c) 2008 Intel Corporation
 *
 * Permission is hereby granted, free of charge, to any person obtaining a
 * copy of this software and associated documentation files (the "Software"),
 * to deal in the Software without restriction, including without limitation
 * the rights to use, copy, modify, merge, publish, distribute, sublicense,
 * and/or sell copies of the Software, and to permit persons to whom the
 * Software is furnished to do so, subject to the following conditions:
 *
 * The above copyright notice and this permission notice (including the next
 * paragraph) shall be included in all copies or substantial portions of the
 * Software.
 *
 * THE SOFTWARE IS PROVIDED "AS IS", WITHOUT WARRANTY OF ANY KIND, EXPRESS OR
 * IMPLIED, INCLUDING BUT NOT LIMITED TO THE WARRANTIES OF MERCHANTABILITY,
 * FITNESS FOR A PARTICULAR PURPOSE AND NONINFRINGEMENT.  IN NO EVENT SHALL
 * THE AUTHORS OR COPYRIGHT HOLDERS BE LIABLE FOR ANY CLAIM, DAMAGES OR OTHER
 * LIABILITY, WHETHER IN AN ACTION OF CONTRACT, TORT OR OTHERWISE, ARISING
 * FROM, OUT OF OR IN CONNECTION WITH THE SOFTWARE OR THE USE OR OTHER DEALINGS
 * IN THE SOFTWARE.
 *
 * Authors:
 *    Eric Anholt <eric@anholt.net>
 *    Keith Packard <keithp@keithp.com>
 *    Mika Kuoppala <mika.kuoppala@intel.com>
 *
 */

#include <linux/ascii85.h>
#include <linux/nmi.h>
#include <linux/pagevec.h>
#include <linux/scatterlist.h>
#include <linux/utsname.h>
#include <linux/zlib.h>

#include <drm/drm_print.h>

#include "display/intel_atomic.h"
#include "display/intel_overlay.h"

#include "gem/i915_gem_context.h"

#include "i915_drv.h"
#include "i915_gpu_error.h"
#include "i915_scatterlist.h"
#include "intel_csr.h"

#define ALLOW_FAIL (GFP_KERNEL | __GFP_RETRY_MAYFAIL | __GFP_NOWARN)
#define ATOMIC_MAYFAIL (GFP_ATOMIC | __GFP_NOWARN)

static inline const struct intel_engine_cs *
engine_lookup(const struct drm_i915_private *i915, unsigned int id)
{
	if (id >= I915_NUM_ENGINES)
		return NULL;

	return i915->engine[id];
}

static inline const char *
__engine_name(const struct intel_engine_cs *engine)
{
	return engine ? engine->name : "";
}

static const char *
engine_name(const struct drm_i915_private *i915, unsigned int id)
{
	return __engine_name(engine_lookup(i915, id));
}

static void __sg_set_buf(struct scatterlist *sg,
			 void *addr, unsigned int len, loff_t it)
{
	sg->page_link = (unsigned long)virt_to_page(addr);
	sg->offset = offset_in_page(addr);
	sg->length = len;
	sg->dma_address = it;
}

static bool __i915_error_grow(struct drm_i915_error_state_buf *e, size_t len)
{
	if (!len)
		return false;

	if (e->bytes + len + 1 <= e->size)
		return true;

	if (e->bytes) {
		__sg_set_buf(e->cur++, e->buf, e->bytes, e->iter);
		e->iter += e->bytes;
		e->buf = NULL;
		e->bytes = 0;
	}

	if (e->cur == e->end) {
		struct scatterlist *sgl;

		sgl = (typeof(sgl))__get_free_page(ALLOW_FAIL);
		if (!sgl) {
			e->err = -ENOMEM;
			return false;
		}

		if (e->cur) {
			e->cur->offset = 0;
			e->cur->length = 0;
			e->cur->page_link =
				(unsigned long)sgl | SG_CHAIN;
		} else {
			e->sgl = sgl;
		}

		e->cur = sgl;
		e->end = sgl + SG_MAX_SINGLE_ALLOC - 1;
	}

	e->size = ALIGN(len + 1, SZ_64K);
	e->buf = kmalloc(e->size, ALLOW_FAIL);
	if (!e->buf) {
		e->size = PAGE_ALIGN(len + 1);
		e->buf = kmalloc(e->size, GFP_KERNEL);
	}
	if (!e->buf) {
		e->err = -ENOMEM;
		return false;
	}

	return true;
}

__printf(2, 0)
static void i915_error_vprintf(struct drm_i915_error_state_buf *e,
			       const char *fmt, va_list args)
{
	va_list ap;
	int len;

	if (e->err)
		return;

	va_copy(ap, args);
	len = vsnprintf(NULL, 0, fmt, ap);
	va_end(ap);
	if (len <= 0) {
		e->err = len;
		return;
	}

	if (!__i915_error_grow(e, len))
		return;

	GEM_BUG_ON(e->bytes >= e->size);
	len = vscnprintf(e->buf + e->bytes, e->size - e->bytes, fmt, args);
	if (len < 0) {
		e->err = len;
		return;
	}
	e->bytes += len;
}

static void i915_error_puts(struct drm_i915_error_state_buf *e, const char *str)
{
	unsigned len;

	if (e->err || !str)
		return;

	len = strlen(str);
	if (!__i915_error_grow(e, len))
		return;

	GEM_BUG_ON(e->bytes + len > e->size);
	memcpy(e->buf + e->bytes, str, len);
	e->bytes += len;
}

#define err_printf(e, ...) i915_error_printf(e, __VA_ARGS__)
#define err_puts(e, s) i915_error_puts(e, s)

static void __i915_printfn_error(struct drm_printer *p, struct va_format *vaf)
{
	i915_error_vprintf(p->arg, vaf->fmt, *vaf->va);
}

static inline struct drm_printer
i915_error_printer(struct drm_i915_error_state_buf *e)
{
	struct drm_printer p = {
		.printfn = __i915_printfn_error,
		.arg = e,
	};
	return p;
}

/* single threaded page allocator with a reserved stash for emergencies */
static void pool_fini(struct pagevec *pv)
{
	pagevec_release(pv);
}

static int pool_refill(struct pagevec *pv, gfp_t gfp)
{
	while (pagevec_space(pv)) {
		struct page *p;

		p = alloc_page(gfp);
		if (!p)
			return -ENOMEM;

		pagevec_add(pv, p);
	}

	return 0;
}

static int pool_init(struct pagevec *pv, gfp_t gfp)
{
	int err;

	pagevec_init(pv);

	err = pool_refill(pv, gfp);
	if (err)
		pool_fini(pv);

	return err;
}

static void *pool_alloc(struct pagevec *pv, gfp_t gfp)
{
	struct page *p;

	p = alloc_page(gfp);
	if (!p && pagevec_count(pv))
		p = pv->pages[--pv->nr];

	return p ? page_address(p) : NULL;
}

static void pool_free(struct pagevec *pv, void *addr)
{
	struct page *p = virt_to_page(addr);

	if (pagevec_space(pv))
		pagevec_add(pv, p);
	else
		__free_page(p);
}

#ifdef CONFIG_DRM_I915_COMPRESS_ERROR

struct compress {
	struct pagevec pool;
	struct z_stream_s zstream;
	void *tmp;
};

static bool compress_init(struct compress *c)
{
	struct z_stream_s *zstream = &c->zstream;

	if (pool_init(&c->pool, ALLOW_FAIL))
		return false;

	zstream->workspace =
		kmalloc(zlib_deflate_workspacesize(MAX_WBITS, MAX_MEM_LEVEL),
			ALLOW_FAIL);
	if (!zstream->workspace) {
		pool_fini(&c->pool);
		return false;
	}

	c->tmp = NULL;
	if (i915_has_memcpy_from_wc())
		c->tmp = pool_alloc(&c->pool, ALLOW_FAIL);

	return true;
}

static bool compress_start(struct compress *c)
{
	struct z_stream_s *zstream = &c->zstream;
	void *workspace = zstream->workspace;

	memset(zstream, 0, sizeof(*zstream));
	zstream->workspace = workspace;

	return zlib_deflateInit(zstream, Z_DEFAULT_COMPRESSION) == Z_OK;
}

static void *compress_next_page(struct compress *c,
				struct drm_i915_error_object *dst)
{
	void *page;

	if (dst->page_count >= dst->num_pages)
		return ERR_PTR(-ENOSPC);

	page = pool_alloc(&c->pool, ALLOW_FAIL);
	if (!page)
		return ERR_PTR(-ENOMEM);

	return dst->pages[dst->page_count++] = page;
}

static int compress_page(struct compress *c,
			 void *src,
			 struct drm_i915_error_object *dst)
{
	struct z_stream_s *zstream = &c->zstream;

	zstream->next_in = src;
	if (c->tmp && i915_memcpy_from_wc(c->tmp, src, PAGE_SIZE))
		zstream->next_in = c->tmp;
	zstream->avail_in = PAGE_SIZE;

	do {
		if (zstream->avail_out == 0) {
			zstream->next_out = compress_next_page(c, dst);
			if (IS_ERR(zstream->next_out))
				return PTR_ERR(zstream->next_out);

			zstream->avail_out = PAGE_SIZE;
		}

		if (zlib_deflate(zstream, Z_NO_FLUSH) != Z_OK)
			return -EIO;
	} while (zstream->avail_in);

	/* Fallback to uncompressed if we increase size? */
	if (0 && zstream->total_out > zstream->total_in)
		return -E2BIG;

	return 0;
}

static int compress_flush(struct compress *c,
			  struct drm_i915_error_object *dst)
{
	struct z_stream_s *zstream = &c->zstream;

	do {
		switch (zlib_deflate(zstream, Z_FINISH)) {
		case Z_OK: /* more space requested */
			zstream->next_out = compress_next_page(c, dst);
			if (IS_ERR(zstream->next_out))
				return PTR_ERR(zstream->next_out);

			zstream->avail_out = PAGE_SIZE;
			break;

		case Z_STREAM_END:
			goto end;

		default: /* any error */
			return -EIO;
		}
	} while (1);

end:
	memset(zstream->next_out, 0, zstream->avail_out);
	dst->unused = zstream->avail_out;
	return 0;
}

static void compress_finish(struct compress *c)
{
	zlib_deflateEnd(&c->zstream);
}

static void compress_fini(struct compress *c)
{
	kfree(c->zstream.workspace);
	if (c->tmp)
		pool_free(&c->pool, c->tmp);
	pool_fini(&c->pool);
}

static void err_compression_marker(struct drm_i915_error_state_buf *m)
{
	err_puts(m, ":");
}

#else

struct compress {
	struct pagevec pool;
};

static bool compress_init(struct compress *c)
{
	return pool_init(&c->pool, ALLOW_FAIL) == 0;
}

static bool compress_start(struct compress *c)
{
	return true;
}

static int compress_page(struct compress *c,
			 void *src,
			 struct drm_i915_error_object *dst)
{
	void *ptr;

	ptr = pool_alloc(&c->pool, ALLOW_FAIL);
	if (!ptr)
		return -ENOMEM;

	if (!i915_memcpy_from_wc(ptr, src, PAGE_SIZE))
		memcpy(ptr, src, PAGE_SIZE);
	dst->pages[dst->page_count++] = ptr;

	return 0;
}

static int compress_flush(struct compress *c,
			  struct drm_i915_error_object *dst)
{
	return 0;
}

static void compress_finish(struct compress *c)
{
}

static void compress_fini(struct compress *c)
{
	pool_fini(&c->pool);
}

static void err_compression_marker(struct drm_i915_error_state_buf *m)
{
	err_puts(m, "~");
}

#endif

static void error_print_instdone(struct drm_i915_error_state_buf *m,
				 const struct drm_i915_error_engine *ee)
{
	int slice;
	int subslice;

	err_printf(m, "  INSTDONE: 0x%08x\n",
		   ee->instdone.instdone);

	if (ee->engine_id != RCS0 || INTEL_GEN(m->i915) <= 3)
		return;

	err_printf(m, "  SC_INSTDONE: 0x%08x\n",
		   ee->instdone.slice_common);

	if (INTEL_GEN(m->i915) <= 6)
		return;

	for_each_instdone_slice_subslice(m->i915, slice, subslice)
		err_printf(m, "  SAMPLER_INSTDONE[%d][%d]: 0x%08x\n",
			   slice, subslice,
			   ee->instdone.sampler[slice][subslice]);

	for_each_instdone_slice_subslice(m->i915, slice, subslice)
		err_printf(m, "  ROW_INSTDONE[%d][%d]: 0x%08x\n",
			   slice, subslice,
			   ee->instdone.row[slice][subslice]);
}

static void error_print_request(struct drm_i915_error_state_buf *m,
				const char *prefix,
				const struct drm_i915_error_request *erq,
				const unsigned long epoch)
{
	if (!erq->seqno)
		return;

	err_printf(m, "%s pid %d, seqno %8x:%08x%s%s, prio %d, emitted %dms, start %08x, head %08x, tail %08x\n",
		   prefix, erq->pid, erq->context, erq->seqno,
		   test_bit(DMA_FENCE_FLAG_SIGNALED_BIT,
			    &erq->flags) ? "!" : "",
		   test_bit(DMA_FENCE_FLAG_ENABLE_SIGNAL_BIT,
			    &erq->flags) ? "+" : "",
		   erq->sched_attr.priority,
		   jiffies_to_msecs(erq->jiffies - epoch),
		   erq->start, erq->head, erq->tail);
}

static void error_print_context(struct drm_i915_error_state_buf *m,
				const char *header,
				const struct drm_i915_error_context *ctx)
{
	err_printf(m, "%s%s[%d] hw_id %d, prio %d, guilty %d active %d\n",
		   header, ctx->comm, ctx->pid, ctx->hw_id,
		   ctx->sched_attr.priority, ctx->guilty, ctx->active);
}

static void error_print_engine(struct drm_i915_error_state_buf *m,
			       const struct drm_i915_error_engine *ee,
			       const unsigned long epoch)
{
	int n;

	err_printf(m, "%s command stream:\n",
		   engine_name(m->i915, ee->engine_id));
	err_printf(m, "  IDLE?: %s\n", yesno(ee->idle));
	err_printf(m, "  START: 0x%08x\n", ee->start);
	err_printf(m, "  HEAD:  0x%08x [0x%08x]\n", ee->head, ee->rq_head);
	err_printf(m, "  TAIL:  0x%08x [0x%08x, 0x%08x]\n",
		   ee->tail, ee->rq_post, ee->rq_tail);
	err_printf(m, "  CTL:   0x%08x\n", ee->ctl);
	err_printf(m, "  MODE:  0x%08x\n", ee->mode);
	err_printf(m, "  HWS:   0x%08x\n", ee->hws);
	err_printf(m, "  ACTHD: 0x%08x %08x\n",
		   (u32)(ee->acthd>>32), (u32)ee->acthd);
	err_printf(m, "  IPEIR: 0x%08x\n", ee->ipeir);
	err_printf(m, "  IPEHR: 0x%08x\n", ee->ipehr);

	error_print_instdone(m, ee);

	if (ee->batchbuffer) {
		u64 start = ee->batchbuffer->gtt_offset;
		u64 end = start + ee->batchbuffer->gtt_size;

		err_printf(m, "  batch: [0x%08x_%08x, 0x%08x_%08x]\n",
			   upper_32_bits(start), lower_32_bits(start),
			   upper_32_bits(end), lower_32_bits(end));
	}
	if (INTEL_GEN(m->i915) >= 4) {
		err_printf(m, "  BBADDR: 0x%08x_%08x\n",
			   (u32)(ee->bbaddr>>32), (u32)ee->bbaddr);
		err_printf(m, "  BB_STATE: 0x%08x\n", ee->bbstate);
		err_printf(m, "  INSTPS: 0x%08x\n", ee->instps);
	}
	err_printf(m, "  INSTPM: 0x%08x\n", ee->instpm);
	err_printf(m, "  FADDR: 0x%08x %08x\n", upper_32_bits(ee->faddr),
		   lower_32_bits(ee->faddr));
	if (INTEL_GEN(m->i915) >= 6) {
		err_printf(m, "  RC PSMI: 0x%08x\n", ee->rc_psmi);
		err_printf(m, "  FAULT_REG: 0x%08x\n", ee->fault_reg);
	}
	if (HAS_PPGTT(m->i915)) {
		err_printf(m, "  GFX_MODE: 0x%08x\n", ee->vm_info.gfx_mode);

		if (INTEL_GEN(m->i915) >= 8) {
			int i;
			for (i = 0; i < 4; i++)
				err_printf(m, "  PDP%d: 0x%016llx\n",
					   i, ee->vm_info.pdp[i]);
		} else {
			err_printf(m, "  PP_DIR_BASE: 0x%08x\n",
				   ee->vm_info.pp_dir_base);
		}
	}
	err_printf(m, "  ring->head: 0x%08x\n", ee->cpu_ring_head);
	err_printf(m, "  ring->tail: 0x%08x\n", ee->cpu_ring_tail);
	err_printf(m, "  hangcheck timestamp: %dms (%lu%s)\n",
		   jiffies_to_msecs(ee->hangcheck_timestamp - epoch),
		   ee->hangcheck_timestamp,
		   ee->hangcheck_timestamp == epoch ? "; epoch" : "");
	err_printf(m, "  engine reset count: %u\n", ee->reset_count);

	for (n = 0; n < ee->num_ports; n++) {
		err_printf(m, "  ELSP[%d]:", n);
		error_print_request(m, " ", &ee->execlist[n], epoch);
	}

	error_print_context(m, "  Active context: ", &ee->context);
}

void i915_error_printf(struct drm_i915_error_state_buf *e, const char *f, ...)
{
	va_list args;

	va_start(args, f);
	i915_error_vprintf(e, f, args);
	va_end(args);
}

static void print_error_obj(struct drm_i915_error_state_buf *m,
			    struct intel_engine_cs *engine,
			    const char *name,
			    struct drm_i915_error_object *obj)
{
	char out[ASCII85_BUFSZ];
	int page;

	if (!obj)
		return;

	if (name) {
		err_printf(m, "%s --- %s = 0x%08x %08x\n",
			   engine ? engine->name : "global", name,
			   upper_32_bits(obj->gtt_offset),
			   lower_32_bits(obj->gtt_offset));
	}

	err_compression_marker(m);
	for (page = 0; page < obj->page_count; page++) {
		int i, len;

		len = PAGE_SIZE;
		if (page == obj->page_count - 1)
			len -= obj->unused;
		len = ascii85_encode_len(len);

		for (i = 0; i < len; i++)
			err_puts(m, ascii85_encode(obj->pages[page][i], out));
	}
	err_puts(m, "\n");
}

static void err_print_capabilities(struct drm_i915_error_state_buf *m,
				   const struct intel_device_info *info,
				   const struct intel_runtime_info *runtime,
				   const struct intel_driver_caps *caps)
{
	struct drm_printer p = i915_error_printer(m);

	intel_device_info_dump_flags(info, &p);
	intel_driver_caps_print(caps, &p);
	intel_device_info_dump_topology(&runtime->sseu, &p);
}

static void err_print_params(struct drm_i915_error_state_buf *m,
			     const struct i915_params *params)
{
	struct drm_printer p = i915_error_printer(m);

	i915_params_dump(params, &p);
}

static void err_print_pciid(struct drm_i915_error_state_buf *m,
			    struct drm_i915_private *i915)
{
	struct pci_dev *pdev = i915->drm.pdev;

	err_printf(m, "PCI ID: 0x%04x\n", pdev->device);
	err_printf(m, "PCI Revision: 0x%02x\n", pdev->revision);
	err_printf(m, "PCI Subsystem: %04x:%04x\n",
		   pdev->subsystem_vendor,
		   pdev->subsystem_device);
}

static void err_print_uc(struct drm_i915_error_state_buf *m,
			 const struct i915_error_uc *error_uc)
{
	struct drm_printer p = i915_error_printer(m);
	const struct i915_gpu_state *error =
		container_of(error_uc, typeof(*error), uc);

	if (!error->device_info.has_gt_uc)
		return;

	intel_uc_fw_dump(&error_uc->guc_fw, &p);
	intel_uc_fw_dump(&error_uc->huc_fw, &p);
	print_error_obj(m, NULL, "GuC log buffer", error_uc->guc_log);
}

static void err_free_sgl(struct scatterlist *sgl)
{
	while (sgl) {
		struct scatterlist *sg;

		for (sg = sgl; !sg_is_chain(sg); sg++) {
			kfree(sg_virt(sg));
			if (sg_is_last(sg))
				break;
		}

		sg = sg_is_last(sg) ? NULL : sg_chain_ptr(sg);
		free_page((unsigned long)sgl);
		sgl = sg;
	}
}

static void __err_print_to_sgl(struct drm_i915_error_state_buf *m,
			       struct i915_gpu_state *error)
{
	struct drm_i915_error_object *obj;
	struct timespec64 ts;
	int i, j;

	if (*error->error_msg)
		err_printf(m, "%s\n", error->error_msg);
	err_printf(m, "Kernel: %s %s\n",
		   init_utsname()->release,
		   init_utsname()->machine);
	ts = ktime_to_timespec64(error->time);
	err_printf(m, "Time: %lld s %ld us\n",
		   (s64)ts.tv_sec, ts.tv_nsec / NSEC_PER_USEC);
	ts = ktime_to_timespec64(error->boottime);
	err_printf(m, "Boottime: %lld s %ld us\n",
		   (s64)ts.tv_sec, ts.tv_nsec / NSEC_PER_USEC);
	ts = ktime_to_timespec64(error->uptime);
	err_printf(m, "Uptime: %lld s %ld us\n",
		   (s64)ts.tv_sec, ts.tv_nsec / NSEC_PER_USEC);
	err_printf(m, "Epoch: %lu jiffies (%u HZ)\n", error->epoch, HZ);
	err_printf(m, "Capture: %lu jiffies; %d ms ago, %d ms after epoch\n",
		   error->capture,
		   jiffies_to_msecs(jiffies - error->capture),
		   jiffies_to_msecs(error->capture - error->epoch));

	for (i = 0; i < ARRAY_SIZE(error->engine); i++) {
		if (!error->engine[i].context.pid)
			continue;

		err_printf(m, "Active process (on ring %s): %s [%d]\n",
			   engine_name(m->i915, i),
			   error->engine[i].context.comm,
			   error->engine[i].context.pid);
	}
	err_printf(m, "Reset count: %u\n", error->reset_count);
	err_printf(m, "Suspend count: %u\n", error->suspend_count);
	err_printf(m, "Platform: %s\n", intel_platform_name(error->device_info.platform));
	err_printf(m, "Subplatform: 0x%x\n",
		   intel_subplatform(&error->runtime_info,
				     error->device_info.platform));
	err_print_pciid(m, m->i915);

	err_printf(m, "IOMMU enabled?: %d\n", error->iommu);

	if (HAS_CSR(m->i915)) {
		struct intel_csr *csr = &m->i915->csr;

		err_printf(m, "DMC loaded: %s\n",
			   yesno(csr->dmc_payload != NULL));
		err_printf(m, "DMC fw version: %d.%d\n",
			   CSR_VERSION_MAJOR(csr->version),
			   CSR_VERSION_MINOR(csr->version));
	}

	err_printf(m, "GT awake: %s\n", yesno(error->awake));
	err_printf(m, "RPM wakelock: %s\n", yesno(error->wakelock));
	err_printf(m, "PM suspended: %s\n", yesno(error->suspended));
	err_printf(m, "EIR: 0x%08x\n", error->eir);
	err_printf(m, "IER: 0x%08x\n", error->ier);
	for (i = 0; i < error->ngtier; i++)
		err_printf(m, "GTIER[%d]: 0x%08x\n", i, error->gtier[i]);
	err_printf(m, "PGTBL_ER: 0x%08x\n", error->pgtbl_er);
	err_printf(m, "FORCEWAKE: 0x%08x\n", error->forcewake);
	err_printf(m, "DERRMR: 0x%08x\n", error->derrmr);
	err_printf(m, "CCID: 0x%08x\n", error->ccid);

	for (i = 0; i < error->nfence; i++)
		err_printf(m, "  fence[%d] = %08llx\n", i, error->fence[i]);

	if (INTEL_GEN(m->i915) >= 6) {
		err_printf(m, "ERROR: 0x%08x\n", error->error);

		if (INTEL_GEN(m->i915) >= 8)
			err_printf(m, "FAULT_TLB_DATA: 0x%08x 0x%08x\n",
				   error->fault_data1, error->fault_data0);

		err_printf(m, "DONE_REG: 0x%08x\n", error->done_reg);
	}

	if (IS_GEN(m->i915, 7))
		err_printf(m, "ERR_INT: 0x%08x\n", error->err_int);

	for (i = 0; i < ARRAY_SIZE(error->engine); i++) {
		if (error->engine[i].engine_id != -1)
			error_print_engine(m, &error->engine[i], error->epoch);
	}

	for (i = 0; i < ARRAY_SIZE(error->engine); i++) {
		const struct drm_i915_error_engine *ee = &error->engine[i];

		obj = ee->batchbuffer;
		if (obj) {
			err_puts(m, m->i915->engine[i]->name);
			if (ee->context.pid)
				err_printf(m, " (submitted by %s [%d])",
					   ee->context.comm,
					   ee->context.pid);
			err_printf(m, " --- gtt_offset = 0x%08x %08x\n",
				   upper_32_bits(obj->gtt_offset),
				   lower_32_bits(obj->gtt_offset));
			print_error_obj(m, m->i915->engine[i], NULL, obj);
		}

		for (j = 0; j < ee->user_bo_count; j++)
			print_error_obj(m, m->i915->engine[i],
					"user", ee->user_bo[j]);

		if (ee->num_requests) {
			err_printf(m, "%s --- %d requests\n",
				   m->i915->engine[i]->name,
				   ee->num_requests);
			for (j = 0; j < ee->num_requests; j++)
				error_print_request(m, " ",
						    &ee->requests[j],
						    error->epoch);
		}

		print_error_obj(m, m->i915->engine[i],
				"ringbuffer", ee->ringbuffer);

		print_error_obj(m, m->i915->engine[i],
				"HW Status", ee->hws_page);

		print_error_obj(m, m->i915->engine[i],
				"HW context", ee->ctx);

		print_error_obj(m, m->i915->engine[i],
				"WA context", ee->wa_ctx);

		print_error_obj(m, m->i915->engine[i],
				"WA batchbuffer", ee->wa_batchbuffer);

		print_error_obj(m, m->i915->engine[i],
				"NULL context", ee->default_state);
	}

	if (error->overlay)
		intel_overlay_print_error_state(m, error->overlay);

	if (error->display)
		intel_display_print_error_state(m, error->display);

	err_print_capabilities(m, &error->device_info, &error->runtime_info,
			       &error->driver_caps);
	err_print_params(m, &error->params);
	err_print_uc(m, &error->uc);
}

static int err_print_to_sgl(struct i915_gpu_state *error)
{
	struct drm_i915_error_state_buf m;

	if (IS_ERR(error))
		return PTR_ERR(error);

	if (READ_ONCE(error->sgl))
		return 0;

	memset(&m, 0, sizeof(m));
	m.i915 = error->i915;

	__err_print_to_sgl(&m, error);

	if (m.buf) {
		__sg_set_buf(m.cur++, m.buf, m.bytes, m.iter);
		m.bytes = 0;
		m.buf = NULL;
	}
	if (m.cur) {
		GEM_BUG_ON(m.end < m.cur);
		sg_mark_end(m.cur - 1);
	}
	GEM_BUG_ON(m.sgl && !m.cur);

	if (m.err) {
		err_free_sgl(m.sgl);
		return m.err;
	}

	if (cmpxchg(&error->sgl, NULL, m.sgl))
		err_free_sgl(m.sgl);

	return 0;
}

ssize_t i915_gpu_state_copy_to_buffer(struct i915_gpu_state *error,
				      char *buf, loff_t off, size_t rem)
{
	struct scatterlist *sg;
	size_t count;
	loff_t pos;
	int err;

	if (!error || !rem)
		return 0;

	err = err_print_to_sgl(error);
	if (err)
		return err;

	sg = READ_ONCE(error->fit);
	if (!sg || off < sg->dma_address)
		sg = error->sgl;
	if (!sg)
		return 0;

	pos = sg->dma_address;
	count = 0;
	do {
		size_t len, start;

		if (sg_is_chain(sg)) {
			sg = sg_chain_ptr(sg);
			GEM_BUG_ON(sg_is_chain(sg));
		}

		len = sg->length;
		if (pos + len <= off) {
			pos += len;
			continue;
		}

		start = sg->offset;
		if (pos < off) {
			GEM_BUG_ON(off - pos > len);
			len -= off - pos;
			start += off - pos;
			pos = off;
		}

		len = min(len, rem);
		GEM_BUG_ON(!len || len > sg->length);

		memcpy(buf, page_address(sg_page(sg)) + start, len);

		count += len;
		pos += len;

		buf += len;
		rem -= len;
		if (!rem) {
			WRITE_ONCE(error->fit, sg);
			break;
		}
	} while (!sg_is_last(sg++));

	return count;
}

static void i915_error_object_free(struct drm_i915_error_object *obj)
{
	int page;

	if (obj == NULL)
		return;

	for (page = 0; page < obj->page_count; page++)
		free_page((unsigned long)obj->pages[page]);

	kfree(obj);
}


static void cleanup_params(struct i915_gpu_state *error)
{
	i915_params_free(&error->params);
}

static void cleanup_uc_state(struct i915_gpu_state *error)
{
	struct i915_error_uc *error_uc = &error->uc;

	kfree(error_uc->guc_fw.path);
	kfree(error_uc->huc_fw.path);
	i915_error_object_free(error_uc->guc_log);
}

void __i915_gpu_state_free(struct kref *error_ref)
{
	struct i915_gpu_state *error =
		container_of(error_ref, typeof(*error), ref);
	long i, j;

	for (i = 0; i < ARRAY_SIZE(error->engine); i++) {
		struct drm_i915_error_engine *ee = &error->engine[i];

		for (j = 0; j < ee->user_bo_count; j++)
			i915_error_object_free(ee->user_bo[j]);
		kfree(ee->user_bo);

		i915_error_object_free(ee->batchbuffer);
		i915_error_object_free(ee->wa_batchbuffer);
		i915_error_object_free(ee->ringbuffer);
		i915_error_object_free(ee->hws_page);
		i915_error_object_free(ee->ctx);
		i915_error_object_free(ee->wa_ctx);

		kfree(ee->requests);
	}

	kfree(error->overlay);
	kfree(error->display);

	cleanup_params(error);
	cleanup_uc_state(error);

	err_free_sgl(error->sgl);
	kfree(error);
}

static struct drm_i915_error_object *
i915_error_object_create(struct drm_i915_private *i915,
			 struct i915_vma *vma,
			 struct compress *compress)
{
	struct i915_ggtt *ggtt = &i915->ggtt;
	const u64 slot = ggtt->error_capture.start;
	struct drm_i915_error_object *dst;
	unsigned long num_pages;
	struct sgt_iter iter;
	dma_addr_t dma;
	int ret;

	might_sleep();

	if (!vma || !vma->pages)
		return NULL;

	num_pages = min_t(u64, vma->size, vma->obj->base.size) >> PAGE_SHIFT;
	num_pages = DIV_ROUND_UP(10 * num_pages, 8); /* worstcase zlib growth */
	dst = kmalloc(sizeof(*dst) + num_pages * sizeof(u32 *), ALLOW_FAIL);
	if (!dst)
		return NULL;

	if (!compress_start(compress)) {
		kfree(dst);
		return NULL;
	}

	dst->gtt_offset = vma->node.start;
	dst->gtt_size = vma->node.size;
	dst->num_pages = num_pages;
	dst->page_count = 0;
	dst->unused = 0;

	ret = -EINVAL;
	for_each_sgt_dma(dma, iter, vma->pages) {
		void __iomem *s;

		ggtt->vm.insert_page(&ggtt->vm, dma, slot, I915_CACHE_NONE, 0);

		s = io_mapping_map_wc(&ggtt->iomap, slot, PAGE_SIZE);
		ret = compress_page(compress, (void  __force *)s, dst);
		io_mapping_unmap(s);
		if (ret)
			break;
	}

	if (ret || compress_flush(compress, dst)) {
		while (dst->page_count--)
			pool_free(&compress->pool, dst->pages[dst->page_count]);
		kfree(dst);
		dst = NULL;
	}
	compress_finish(compress);

	return dst;
}

/*
 * Generate a semi-unique error code. The code is not meant to have meaning, The
 * code's only purpose is to try to prevent false duplicated bug reports by
 * grossly estimating a GPU error state.
 *
 * TODO Ideally, hashing the batchbuffer would be a very nice way to determine
 * the hang if we could strip the GTT offset information from it.
 *
 * It's only a small step better than a random number in its current form.
 */
static u32 i915_error_generate_code(struct i915_gpu_state *error,
				    intel_engine_mask_t engine_mask)
{
	/*
	 * IPEHR would be an ideal way to detect errors, as it's the gross
	 * measure of "the command that hung." However, has some very common
	 * synchronization commands which almost always appear in the case
	 * strictly a client bug. Use instdone to differentiate those some.
	 */
	if (engine_mask) {
		struct drm_i915_error_engine *ee =
			&error->engine[ffs(engine_mask)];

		return ee->ipehr ^ ee->instdone.instdone;
	}

	return 0;
}

static void gem_record_fences(struct i915_gpu_state *error)
{
	struct drm_i915_private *dev_priv = error->i915;
	struct intel_uncore *uncore = &dev_priv->uncore;
	int i;

	if (INTEL_GEN(dev_priv) >= 6) {
		for (i = 0; i < dev_priv->ggtt.num_fences; i++)
			error->fence[i] =
				intel_uncore_read64(uncore,
						    FENCE_REG_GEN6_LO(i));
	} else if (INTEL_GEN(dev_priv) >= 4) {
		for (i = 0; i < dev_priv->ggtt.num_fences; i++)
			error->fence[i] =
				intel_uncore_read64(uncore,
						    FENCE_REG_965_LO(i));
	} else {
		for (i = 0; i < dev_priv->ggtt.num_fences; i++)
			error->fence[i] =
				intel_uncore_read(uncore, FENCE_REG(i));
	}
	error->nfence = i;
}

static void error_record_engine_registers(struct i915_gpu_state *error,
					  struct intel_engine_cs *engine,
					  struct drm_i915_error_engine *ee)
{
	struct drm_i915_private *dev_priv = engine->i915;

	if (INTEL_GEN(dev_priv) >= 6) {
		ee->rc_psmi = ENGINE_READ(engine, RING_PSMI_CTL);
		if (INTEL_GEN(dev_priv) >= 8)
			ee->fault_reg = I915_READ(GEN8_RING_FAULT_REG);
		else
			ee->fault_reg = GEN6_RING_FAULT_REG_READ(engine);
	}

	if (INTEL_GEN(dev_priv) >= 4) {
		ee->faddr = ENGINE_READ(engine, RING_DMA_FADD);
		ee->ipeir = ENGINE_READ(engine, RING_IPEIR);
		ee->ipehr = ENGINE_READ(engine, RING_IPEHR);
		ee->instps = ENGINE_READ(engine, RING_INSTPS);
		ee->bbaddr = ENGINE_READ(engine, RING_BBADDR);
		if (INTEL_GEN(dev_priv) >= 8) {
			ee->faddr |= (u64)ENGINE_READ(engine, RING_DMA_FADD_UDW) << 32;
			ee->bbaddr |= (u64)ENGINE_READ(engine, RING_BBADDR_UDW) << 32;
		}
		ee->bbstate = ENGINE_READ(engine, RING_BBSTATE);
	} else {
		ee->faddr = ENGINE_READ(engine, DMA_FADD_I8XX);
		ee->ipeir = ENGINE_READ(engine, IPEIR);
		ee->ipehr = ENGINE_READ(engine, IPEHR);
	}

	intel_engine_get_instdone(engine, &ee->instdone);

	ee->instpm = ENGINE_READ(engine, RING_INSTPM);
	ee->acthd = intel_engine_get_active_head(engine);
	ee->start = ENGINE_READ(engine, RING_START);
	ee->head = ENGINE_READ(engine, RING_HEAD);
	ee->tail = ENGINE_READ(engine, RING_TAIL);
	ee->ctl = ENGINE_READ(engine, RING_CTL);
	if (INTEL_GEN(dev_priv) > 2)
		ee->mode = ENGINE_READ(engine, RING_MI_MODE);

	if (!HWS_NEEDS_PHYSICAL(dev_priv)) {
		i915_reg_t mmio;

		if (IS_GEN(dev_priv, 7)) {
			switch (engine->id) {
			default:
				MISSING_CASE(engine->id);
				/* fall through */
			case RCS0:
				mmio = RENDER_HWS_PGA_GEN7;
				break;
			case BCS0:
				mmio = BLT_HWS_PGA_GEN7;
				break;
			case VCS0:
				mmio = BSD_HWS_PGA_GEN7;
				break;
			case VECS0:
				mmio = VEBOX_HWS_PGA_GEN7;
				break;
			}
		} else if (IS_GEN(engine->i915, 6)) {
			mmio = RING_HWS_PGA_GEN6(engine->mmio_base);
		} else {
			/* XXX: gen8 returns to sanity */
			mmio = RING_HWS_PGA(engine->mmio_base);
		}

		ee->hws = I915_READ(mmio);
	}

	ee->idle = intel_engine_is_idle(engine);
	if (!ee->idle)
		ee->hangcheck_timestamp = engine->hangcheck.action_timestamp;
	ee->reset_count = i915_reset_engine_count(&dev_priv->gpu_error,
						  engine);

	if (HAS_PPGTT(dev_priv)) {
		int i;

		ee->vm_info.gfx_mode = ENGINE_READ(engine, RING_MODE_GEN7);

		if (IS_GEN(dev_priv, 6)) {
			ee->vm_info.pp_dir_base =
				ENGINE_READ(engine, RING_PP_DIR_BASE_READ);
		} else if (IS_GEN(dev_priv, 7)) {
			ee->vm_info.pp_dir_base =
				ENGINE_READ(engine, RING_PP_DIR_BASE);
		} else if (INTEL_GEN(dev_priv) >= 8) {
			u32 base = engine->mmio_base;

			for (i = 0; i < 4; i++) {
				ee->vm_info.pdp[i] =
					I915_READ(GEN8_RING_PDP_UDW(base, i));
				ee->vm_info.pdp[i] <<= 32;
				ee->vm_info.pdp[i] |=
					I915_READ(GEN8_RING_PDP_LDW(base, i));
			}
		}
	}
}

static void record_request(const struct i915_request *request,
			   struct drm_i915_error_request *erq)
{
	const struct i915_gem_context *ctx = request->gem_context;

	erq->flags = request->fence.flags;
	erq->context = request->fence.context;
	erq->seqno = request->fence.seqno;
	erq->sched_attr = request->sched.attr;
	erq->jiffies = request->emitted_jiffies;
	erq->start = i915_ggtt_offset(request->ring->vma);
	erq->head = request->head;
	erq->tail = request->tail;

	rcu_read_lock();
	erq->pid = ctx->pid ? pid_nr(ctx->pid) : 0;
	rcu_read_unlock();
}

static void engine_record_requests(struct intel_engine_cs *engine,
				   struct i915_request *first,
				   struct drm_i915_error_engine *ee)
{
	struct i915_request *request;
	int count;

	count = 0;
	request = first;
	list_for_each_entry_from(request, &engine->active.requests, sched.link)
		count++;
	if (!count)
		return;

	ee->requests = kcalloc(count, sizeof(*ee->requests), ATOMIC_MAYFAIL);
	if (!ee->requests)
		return;

	ee->num_requests = count;

	count = 0;
	request = first;
	list_for_each_entry_from(request,
				 &engine->active.requests, sched.link) {
		if (count >= ee->num_requests) {
			/*
			 * If the ring request list was changed in
			 * between the point where the error request
			 * list was created and dimensioned and this
			 * point then just exit early to avoid crashes.
			 *
			 * We don't need to communicate that the
			 * request list changed state during error
			 * state capture and that the error state is
			 * slightly incorrect as a consequence since we
			 * are typically only interested in the request
			 * list state at the point of error state
			 * capture, not in any changes happening during
			 * the capture.
			 */
			break;
		}

		record_request(request, &ee->requests[count++]);
	}
	ee->num_requests = count;
}

static void error_record_engine_execlists(const struct intel_engine_cs *engine,
					  struct drm_i915_error_engine *ee)
{
	const struct intel_engine_execlists * const execlists = &engine->execlists;
	struct i915_request * const *port = execlists->active;
	unsigned int n = 0;

	while (*port)
		record_request(*port++, &ee->execlist[n++]);

	ee->num_ports = n;
}

static void record_context(struct drm_i915_error_context *e,
			   struct i915_gem_context *ctx)
{
	if (ctx->pid) {
		struct task_struct *task;

		rcu_read_lock();
		task = pid_task(ctx->pid, PIDTYPE_PID);
		if (task) {
			strcpy(e->comm, task->comm);
			e->pid = task->pid;
		}
		rcu_read_unlock();
	}

	e->hw_id = ctx->hw_id;
	e->sched_attr = ctx->sched;
	e->guilty = atomic_read(&ctx->guilty_count);
	e->active = atomic_read(&ctx->active_count);
}

struct capture_vma {
	struct capture_vma *next;
	void **slot;
};

static struct capture_vma *
capture_vma(struct capture_vma *next,
	    struct i915_vma *vma,
	    struct drm_i915_error_object **out)
{
	struct capture_vma *c;

	*out = NULL;
	if (!vma)
		return next;

	c = kmalloc(sizeof(*c), ATOMIC_MAYFAIL);
	if (!c)
		return next;

	if (!i915_active_trygrab(&vma->active)) {
		kfree(c);
		return next;
	}

	c->slot = (void **)out;
	*c->slot = i915_vma_get(vma);

	c->next = next;
	return c;
}

static struct capture_vma *
request_record_user_bo(struct i915_request *request,
		       struct drm_i915_error_engine *ee,
		       struct capture_vma *capture)
{
	struct i915_capture_list *c;
	struct drm_i915_error_object **bo;
	long count, max;

	max = 0;
	for (c = request->capture_list; c; c = c->next)
		max++;
	if (!max)
		return capture;

	bo = kmalloc_array(max, sizeof(*bo), ATOMIC_MAYFAIL);
	if (!bo) {
		/* If we can't capture everything, try to capture something. */
		max = min_t(long, max, PAGE_SIZE / sizeof(*bo));
		bo = kmalloc_array(max, sizeof(*bo), ATOMIC_MAYFAIL);
	}
	if (!bo)
		return capture;

	count = 0;
	for (c = request->capture_list; c; c = c->next) {
		capture = capture_vma(capture, c->vma, &bo[count]);
		if (++count == max)
			break;
	}

	ee->user_bo = bo;
	ee->user_bo_count = count;

	return capture;
}

static struct drm_i915_error_object *
capture_object(struct drm_i915_private *dev_priv,
	       struct drm_i915_gem_object *obj,
	       struct compress *compress)
{
	if (obj && i915_gem_object_has_pages(obj)) {
		struct i915_vma fake = {
			.node = { .start = U64_MAX, .size = obj->base.size },
			.size = obj->base.size,
			.pages = obj->mm.pages,
			.obj = obj,
		};

		return i915_error_object_create(dev_priv, &fake, compress);
	} else {
		return NULL;
	}
}

static void
gem_record_rings(struct i915_gpu_state *error, struct compress *compress)
{
	struct drm_i915_private *i915 = error->i915;
	int i;

	for (i = 0; i < I915_NUM_ENGINES; i++) {
		struct intel_engine_cs *engine = i915->engine[i];
		struct drm_i915_error_engine *ee = &error->engine[i];
		struct capture_vma *capture = NULL;
		struct i915_request *request;
		unsigned long flags;

		ee->engine_id = -1;

		if (!engine)
			continue;

		ee->engine_id = i;

		/* Refill our page pool before entering atomic section */
		pool_refill(&compress->pool, ALLOW_FAIL);

		error_record_engine_registers(error, engine, ee);
		error_record_engine_execlists(engine, ee);

		spin_lock_irqsave(&engine->active.lock, flags);
		request = intel_engine_find_active_request(engine);
		if (request) {
			struct i915_gem_context *ctx = request->gem_context;
			struct intel_ring *ring = request->ring;
<<<<<<< HEAD

			ee->vm = ctx->vm ?: &ggtt->vm;
=======
>>>>>>> e0e712fe

			record_context(&ee->context, ctx);

			/*
			 * We need to copy these to an anonymous buffer
			 * as the simplest method to avoid being overwritten
			 * by userspace.
			 */
			capture = capture_vma(capture,
					      request->batch,
					      &ee->batchbuffer);

			if (HAS_BROKEN_CS_TLB(i915))
				capture = capture_vma(capture,
						      engine->gt->scratch,
						      &ee->wa_batchbuffer);

			capture = request_record_user_bo(request, ee, capture);

			capture = capture_vma(capture,
					      request->hw_context->state,
					      &ee->ctx);

			capture = capture_vma(capture,
					      ring->vma,
					      &ee->ringbuffer);

			error->simulated |=
				i915_gem_context_no_error_capture(ctx);

			ee->rq_head = request->head;
			ee->rq_post = request->postfix;
			ee->rq_tail = request->tail;

			ee->cpu_ring_head = ring->head;
			ee->cpu_ring_tail = ring->tail;

			engine_record_requests(engine, request, ee);
		}
		spin_unlock_irqrestore(&engine->active.lock, flags);

		while (capture) {
			struct capture_vma *this = capture;
			struct i915_vma *vma = *this->slot;

			*this->slot =
				i915_error_object_create(i915, vma, compress);

			i915_active_ungrab(&vma->active);
			i915_vma_put(vma);

			capture = this->next;
			kfree(this);
		}

		ee->hws_page =
			i915_error_object_create(i915,
						 engine->status_page.vma,
						 compress);

		ee->wa_ctx =
			i915_error_object_create(i915,
						 engine->wa_ctx.vma,
						 compress);

		ee->default_state =
			capture_object(i915, engine->default_state, compress);
	}
}

static void
capture_uc_state(struct i915_gpu_state *error, struct compress *compress)
{
	struct drm_i915_private *i915 = error->i915;
	struct i915_error_uc *error_uc = &error->uc;
	struct intel_uc *uc = &i915->gt.uc;

	/* Capturing uC state won't be useful if there is no GuC */
	if (!error->device_info.has_gt_uc)
		return;

	error_uc->guc_fw = uc->guc.fw;
	error_uc->huc_fw = uc->huc.fw;

	/* Non-default firmware paths will be specified by the modparam.
	 * As modparams are generally accesible from the userspace make
	 * explicit copies of the firmware paths.
	 */
	error_uc->guc_fw.path = kstrdup(uc->guc.fw.path, ALLOW_FAIL);
	error_uc->huc_fw.path = kstrdup(uc->huc.fw.path, ALLOW_FAIL);
	error_uc->guc_log = i915_error_object_create(i915,
						     uc->guc.log.vma,
						     compress);
}

/* Capture all registers which don't fit into another category. */
static void capture_reg_state(struct i915_gpu_state *error)
{
	struct drm_i915_private *i915 = error->i915;
	struct intel_uncore *uncore = &i915->uncore;
	int i;

	/* General organization
	 * 1. Registers specific to a single generation
	 * 2. Registers which belong to multiple generations
	 * 3. Feature specific registers.
	 * 4. Everything else
	 * Please try to follow the order.
	 */

	/* 1: Registers specific to a single generation */
	if (IS_VALLEYVIEW(i915)) {
		error->gtier[0] = intel_uncore_read(uncore, GTIER);
		error->ier = intel_uncore_read(uncore, VLV_IER);
		error->forcewake = intel_uncore_read_fw(uncore, FORCEWAKE_VLV);
	}

	if (IS_GEN(i915, 7))
		error->err_int = intel_uncore_read(uncore, GEN7_ERR_INT);

	if (INTEL_GEN(i915) >= 8) {
		error->fault_data0 = intel_uncore_read(uncore,
						       GEN8_FAULT_TLB_DATA0);
		error->fault_data1 = intel_uncore_read(uncore,
						       GEN8_FAULT_TLB_DATA1);
	}

	if (IS_GEN(i915, 6)) {
		error->forcewake = intel_uncore_read_fw(uncore, FORCEWAKE);
		error->gab_ctl = intel_uncore_read(uncore, GAB_CTL);
		error->gfx_mode = intel_uncore_read(uncore, GFX_MODE);
	}

	/* 2: Registers which belong to multiple generations */
	if (INTEL_GEN(i915) >= 7)
		error->forcewake = intel_uncore_read_fw(uncore, FORCEWAKE_MT);

	if (INTEL_GEN(i915) >= 6) {
		error->derrmr = intel_uncore_read(uncore, DERRMR);
		error->error = intel_uncore_read(uncore, ERROR_GEN6);
		error->done_reg = intel_uncore_read(uncore, DONE_REG);
	}

	if (INTEL_GEN(i915) >= 5)
		error->ccid = intel_uncore_read(uncore, CCID(RENDER_RING_BASE));

	/* 3: Feature specific registers */
	if (IS_GEN_RANGE(i915, 6, 7)) {
		error->gam_ecochk = intel_uncore_read(uncore, GAM_ECOCHK);
		error->gac_eco = intel_uncore_read(uncore, GAC_ECO_BITS);
	}

	/* 4: Everything else */
	if (INTEL_GEN(i915) >= 11) {
		error->ier = intel_uncore_read(uncore, GEN8_DE_MISC_IER);
		error->gtier[0] =
			intel_uncore_read(uncore,
					  GEN11_RENDER_COPY_INTR_ENABLE);
		error->gtier[1] =
			intel_uncore_read(uncore, GEN11_VCS_VECS_INTR_ENABLE);
		error->gtier[2] =
			intel_uncore_read(uncore, GEN11_GUC_SG_INTR_ENABLE);
		error->gtier[3] =
			intel_uncore_read(uncore,
					  GEN11_GPM_WGBOXPERF_INTR_ENABLE);
		error->gtier[4] =
			intel_uncore_read(uncore,
					  GEN11_CRYPTO_RSVD_INTR_ENABLE);
		error->gtier[5] =
			intel_uncore_read(uncore,
					  GEN11_GUNIT_CSME_INTR_ENABLE);
		error->ngtier = 6;
	} else if (INTEL_GEN(i915) >= 8) {
		error->ier = intel_uncore_read(uncore, GEN8_DE_MISC_IER);
		for (i = 0; i < 4; i++)
			error->gtier[i] = intel_uncore_read(uncore,
							    GEN8_GT_IER(i));
		error->ngtier = 4;
	} else if (HAS_PCH_SPLIT(i915)) {
		error->ier = intel_uncore_read(uncore, DEIER);
		error->gtier[0] = intel_uncore_read(uncore, GTIER);
		error->ngtier = 1;
	} else if (IS_GEN(i915, 2)) {
		error->ier = intel_uncore_read16(uncore, GEN2_IER);
	} else if (!IS_VALLEYVIEW(i915)) {
		error->ier = intel_uncore_read(uncore, GEN2_IER);
	}
	error->eir = intel_uncore_read(uncore, EIR);
	error->pgtbl_er = intel_uncore_read(uncore, PGTBL_ER);
}

static const char *
error_msg(struct i915_gpu_state *error,
	  intel_engine_mask_t engines, const char *msg)
{
	int len;
	int i;

	for (i = 0; i < ARRAY_SIZE(error->engine); i++)
		if (!error->engine[i].context.pid)
			engines &= ~BIT(i);

	len = scnprintf(error->error_msg, sizeof(error->error_msg),
			"GPU HANG: ecode %d:%x:0x%08x",
			INTEL_GEN(error->i915), engines,
			i915_error_generate_code(error, engines));
	if (engines) {
		/* Just show the first executing process, more is confusing */
		i = __ffs(engines);
		len += scnprintf(error->error_msg + len,
				 sizeof(error->error_msg) - len,
				 ", in %s [%d]",
				 error->engine[i].context.comm,
				 error->engine[i].context.pid);
	}
	if (msg)
		len += scnprintf(error->error_msg + len,
				 sizeof(error->error_msg) - len,
				 ", %s", msg);

	return error->error_msg;
}

static void capture_gen_state(struct i915_gpu_state *error)
{
	struct drm_i915_private *i915 = error->i915;

	error->awake = i915->gt.awake;
	error->wakelock = atomic_read(&i915->runtime_pm.wakeref_count);
	error->suspended = i915->runtime_pm.suspended;

	error->iommu = -1;
#ifdef CONFIG_INTEL_IOMMU
	error->iommu = intel_iommu_gfx_mapped;
#endif
	error->reset_count = i915_reset_count(&i915->gpu_error);
	error->suspend_count = i915->suspend_count;

	memcpy(&error->device_info,
	       INTEL_INFO(i915),
	       sizeof(error->device_info));
	memcpy(&error->runtime_info,
	       RUNTIME_INFO(i915),
	       sizeof(error->runtime_info));
	error->driver_caps = i915->caps;
}

static void capture_params(struct i915_gpu_state *error)
{
	i915_params_copy(&error->params, &i915_modparams);
}

static unsigned long capture_find_epoch(const struct i915_gpu_state *error)
{
	unsigned long epoch = error->capture;
	int i;

	for (i = 0; i < ARRAY_SIZE(error->engine); i++) {
		const struct drm_i915_error_engine *ee = &error->engine[i];

		if (ee->hangcheck_timestamp &&
		    time_before(ee->hangcheck_timestamp, epoch))
			epoch = ee->hangcheck_timestamp;
	}

	return epoch;
}

static void capture_finish(struct i915_gpu_state *error)
{
	struct i915_ggtt *ggtt = &error->i915->ggtt;
	const u64 slot = ggtt->error_capture.start;

	ggtt->vm.clear_range(&ggtt->vm, slot, PAGE_SIZE);
}

#define DAY_AS_SECONDS(x) (24 * 60 * 60 * (x))

struct i915_gpu_state *
i915_capture_gpu_state(struct drm_i915_private *i915)
{
	struct i915_gpu_state *error;
	struct compress compress;

	/* Check if GPU capture has been disabled */
	error = READ_ONCE(i915->gpu_error.first_error);
	if (IS_ERR(error))
		return error;

	error = kzalloc(sizeof(*error), ALLOW_FAIL);
	if (!error) {
		i915_disable_error_state(i915, -ENOMEM);
		return ERR_PTR(-ENOMEM);
	}

	if (!compress_init(&compress)) {
		kfree(error);
		i915_disable_error_state(i915, -ENOMEM);
		return ERR_PTR(-ENOMEM);
	}

	kref_init(&error->ref);
	error->i915 = i915;

	error->time = ktime_get_real();
	error->boottime = ktime_get_boottime();
	error->uptime = ktime_sub(ktime_get(), i915->gt.last_init_time);
	error->capture = jiffies;

	capture_params(error);
	capture_gen_state(error);
	capture_uc_state(error, &compress);
	capture_reg_state(error);
	gem_record_fences(error);
	gem_record_rings(error, &compress);

	error->overlay = intel_overlay_capture_error_state(i915);
	error->display = intel_display_capture_error_state(i915);

	error->epoch = capture_find_epoch(error);

	capture_finish(error);
	compress_fini(&compress);

	return error;
}

/**
 * i915_capture_error_state - capture an error record for later analysis
 * @i915: i915 device
 * @engine_mask: the mask of engines triggering the hang
 * @msg: a message to insert into the error capture header
 *
 * Should be called when an error is detected (either a hang or an error
 * interrupt) to capture error state from the time of the error.  Fills
 * out a structure which becomes available in debugfs for user level tools
 * to pick up.
 */
void i915_capture_error_state(struct drm_i915_private *i915,
			      intel_engine_mask_t engine_mask,
			      const char *msg)
{
	static bool warned;
	struct i915_gpu_state *error;
	unsigned long flags;

	if (!i915_modparams.error_capture)
		return;

	if (READ_ONCE(i915->gpu_error.first_error))
		return;

	error = i915_capture_gpu_state(i915);
	if (IS_ERR(error))
		return;

	dev_info(i915->drm.dev, "%s\n", error_msg(error, engine_mask, msg));

	if (!error->simulated) {
		spin_lock_irqsave(&i915->gpu_error.lock, flags);
		if (!i915->gpu_error.first_error) {
			i915->gpu_error.first_error = error;
			error = NULL;
		}
		spin_unlock_irqrestore(&i915->gpu_error.lock, flags);
	}

	if (error) {
		__i915_gpu_state_free(&error->ref);
		return;
	}

	if (!warned &&
	    ktime_get_real_seconds() - DRIVER_TIMESTAMP < DAY_AS_SECONDS(180)) {
		DRM_INFO("GPU hangs can indicate a bug anywhere in the entire gfx stack, including userspace.\n");
		DRM_INFO("Please file a _new_ bug report on bugs.freedesktop.org against DRI -> DRM/Intel\n");
		DRM_INFO("drm/i915 developers can then reassign to the right component if it's not a kernel issue.\n");
		DRM_INFO("The gpu crash dump is required to analyze gpu hangs, so please always attach it.\n");
		DRM_INFO("GPU crash dump saved to /sys/class/drm/card%d/error\n",
			 i915->drm.primary->index);
		warned = true;
	}
}

struct i915_gpu_state *
i915_first_error_state(struct drm_i915_private *i915)
{
	struct i915_gpu_state *error;

	spin_lock_irq(&i915->gpu_error.lock);
	error = i915->gpu_error.first_error;
	if (!IS_ERR_OR_NULL(error))
		i915_gpu_state_get(error);
	spin_unlock_irq(&i915->gpu_error.lock);

	return error;
}

void i915_reset_error_state(struct drm_i915_private *i915)
{
	struct i915_gpu_state *error;

	spin_lock_irq(&i915->gpu_error.lock);
	error = i915->gpu_error.first_error;
	if (error != ERR_PTR(-ENODEV)) /* if disabled, always disabled */
		i915->gpu_error.first_error = NULL;
	spin_unlock_irq(&i915->gpu_error.lock);

	if (!IS_ERR_OR_NULL(error))
		i915_gpu_state_put(error);
}

void i915_disable_error_state(struct drm_i915_private *i915, int err)
{
	spin_lock_irq(&i915->gpu_error.lock);
	if (!i915->gpu_error.first_error)
		i915->gpu_error.first_error = ERR_PTR(err);
	spin_unlock_irq(&i915->gpu_error.lock);
}<|MERGE_RESOLUTION|>--- conflicted
+++ resolved
@@ -1422,11 +1422,6 @@
 		if (request) {
 			struct i915_gem_context *ctx = request->gem_context;
 			struct intel_ring *ring = request->ring;
-<<<<<<< HEAD
-
-			ee->vm = ctx->vm ?: &ggtt->vm;
-=======
->>>>>>> e0e712fe
 
 			record_context(&ee->context, ctx);
 
