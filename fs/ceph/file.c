--- conflicted
+++ resolved
@@ -594,15 +594,11 @@
 	if (ret < 0)
 		return ret;
 
-<<<<<<< HEAD
 	ret = 0;
 	while ((len = iov_iter_count(to)) > 0) {
 		struct ceph_osd_request *req;
 		struct page **pages;
 		int num_pages;
-=======
-	if (unlikely(iov_iter_is_pipe(to))) {
->>>>>>> 0e9b4a82
 		size_t page_off;
 		u64 i_size;
 		bool more;
@@ -619,7 +615,7 @@
 
 		more = len < iov_iter_count(to);
 
-		if (unlikely(to->type & ITER_PIPE)) {
+		if (unlikely(iov_iter_is_pipe(to))) {
 			ret = iov_iter_get_pages_alloc(to, &pages, len,
 						       &page_off);
 			if (ret <= 0) {
@@ -666,7 +662,7 @@
 			ret += zlen;
 		}
 
-		if (unlikely(to->type & ITER_PIPE)) {
+		if (unlikely(iov_iter_is_pipe(to))) {
 			if (ret > 0) {
 				iov_iter_advance(to, ret);
 				off += ret;
