#include <linux/bitops.h>
#include <linux/slab.h>
#include <linux/bio.h>
#include <linux/mm.h>
#include <linux/pagemap.h>
#include <linux/page-flags.h>
#include <linux/spinlock.h>
#include <linux/blkdev.h>
#include <linux/swap.h>
#include <linux/writeback.h>
#include <linux/pagevec.h>
#include <linux/prefetch.h>
#include <linux/cleancache.h>
#include "extent_io.h"
#include "extent_map.h"
#include "ctree.h"
#include "btrfs_inode.h"
#include "volumes.h"
#include "check-integrity.h"
#include "locking.h"
#include "rcu-string.h"
#include "backref.h"

static struct kmem_cache *extent_state_cache;
static struct kmem_cache *extent_buffer_cache;
static struct bio_set *btrfs_bioset;

static inline bool extent_state_in_tree(const struct extent_state *state)
{
	return !RB_EMPTY_NODE(&state->rb_node);
}

#ifdef CONFIG_BTRFS_DEBUG
static LIST_HEAD(buffers);
static LIST_HEAD(states);

static DEFINE_SPINLOCK(leak_lock);

static inline
void btrfs_leak_debug_add(struct list_head *new, struct list_head *head)
{
	unsigned long flags;

	spin_lock_irqsave(&leak_lock, flags);
	list_add(new, head);
	spin_unlock_irqrestore(&leak_lock, flags);
}

static inline
void btrfs_leak_debug_del(struct list_head *entry)
{
	unsigned long flags;

	spin_lock_irqsave(&leak_lock, flags);
	list_del(entry);
	spin_unlock_irqrestore(&leak_lock, flags);
}

static inline
void btrfs_leak_debug_check(void)
{
	struct extent_state *state;
	struct extent_buffer *eb;

	while (!list_empty(&states)) {
		state = list_entry(states.next, struct extent_state, leak_list);
		pr_err("BTRFS: state leak: start %llu end %llu state %u in tree %d refs %d\n",
		       state->start, state->end, state->state,
		       extent_state_in_tree(state),
		       atomic_read(&state->refs));
		list_del(&state->leak_list);
		kmem_cache_free(extent_state_cache, state);
	}

	while (!list_empty(&buffers)) {
		eb = list_entry(buffers.next, struct extent_buffer, leak_list);
		printk(KERN_ERR "BTRFS: buffer leak start %llu len %lu "
		       "refs %d\n",
		       eb->start, eb->len, atomic_read(&eb->refs));
		list_del(&eb->leak_list);
		kmem_cache_free(extent_buffer_cache, eb);
	}
}

#define btrfs_debug_check_extent_io_range(tree, start, end)		\
	__btrfs_debug_check_extent_io_range(__func__, (tree), (start), (end))
static inline void __btrfs_debug_check_extent_io_range(const char *caller,
		struct extent_io_tree *tree, u64 start, u64 end)
{
	struct inode *inode;
	u64 isize;

	if (!tree->mapping)
		return;

	inode = tree->mapping->host;
	isize = i_size_read(inode);
	if (end >= PAGE_SIZE && (end % 2) == 0 && end != isize - 1) {
		btrfs_debug_rl(BTRFS_I(inode)->root->fs_info,
		    "%s: ino %llu isize %llu odd range [%llu,%llu]",
				caller, btrfs_ino(inode), isize, start, end);
	}
}
#else
#define btrfs_leak_debug_add(new, head)	do {} while (0)
#define btrfs_leak_debug_del(entry)	do {} while (0)
#define btrfs_leak_debug_check()	do {} while (0)
#define btrfs_debug_check_extent_io_range(c, s, e)	do {} while (0)
#endif

#define BUFFER_LRU_MAX 64

struct tree_entry {
	u64 start;
	u64 end;
	struct rb_node rb_node;
};

struct extent_page_data {
	struct bio *bio;
	struct extent_io_tree *tree;
	get_extent_t *get_extent;
	unsigned long bio_flags;

	/* tells writepage not to lock the state bits for this range
	 * it still does the unlocking
	 */
	unsigned int extent_locked:1;

	/* tells the submit_bio code to use a WRITE_SYNC */
	unsigned int sync_io:1;
};

static void add_extent_changeset(struct extent_state *state, unsigned bits,
				 struct extent_changeset *changeset,
				 int set)
{
	int ret;

	if (!changeset)
		return;
	if (set && (state->state & bits) == bits)
		return;
	if (!set && (state->state & bits) == 0)
		return;
	changeset->bytes_changed += state->end - state->start + 1;
	ret = ulist_add(changeset->range_changed, state->start, state->end,
			GFP_ATOMIC);
	/* ENOMEM */
	BUG_ON(ret < 0);
}

static noinline void flush_write_bio(void *data);
static inline struct btrfs_fs_info *
tree_fs_info(struct extent_io_tree *tree)
{
	if (!tree->mapping)
		return NULL;
	return btrfs_sb(tree->mapping->host->i_sb);
}

int __init extent_io_init(void)
{
	extent_state_cache = kmem_cache_create("btrfs_extent_state",
			sizeof(struct extent_state), 0,
			SLAB_MEM_SPREAD, NULL);
	if (!extent_state_cache)
		return -ENOMEM;

	extent_buffer_cache = kmem_cache_create("btrfs_extent_buffer",
			sizeof(struct extent_buffer), 0,
			SLAB_MEM_SPREAD, NULL);
	if (!extent_buffer_cache)
		goto free_state_cache;

	btrfs_bioset = bioset_create(BIO_POOL_SIZE,
				     offsetof(struct btrfs_io_bio, bio));
	if (!btrfs_bioset)
		goto free_buffer_cache;

	if (bioset_integrity_create(btrfs_bioset, BIO_POOL_SIZE))
		goto free_bioset;

	return 0;

free_bioset:
	bioset_free(btrfs_bioset);
	btrfs_bioset = NULL;

free_buffer_cache:
	kmem_cache_destroy(extent_buffer_cache);
	extent_buffer_cache = NULL;

free_state_cache:
	kmem_cache_destroy(extent_state_cache);
	extent_state_cache = NULL;
	return -ENOMEM;
}

void extent_io_exit(void)
{
	btrfs_leak_debug_check();

	/*
	 * Make sure all delayed rcu free are flushed before we
	 * destroy caches.
	 */
	rcu_barrier();
	kmem_cache_destroy(extent_state_cache);
	kmem_cache_destroy(extent_buffer_cache);
	if (btrfs_bioset)
		bioset_free(btrfs_bioset);
}

void extent_io_tree_init(struct extent_io_tree *tree,
			 struct address_space *mapping)
{
	tree->state = RB_ROOT;
	tree->ops = NULL;
	tree->dirty_bytes = 0;
	spin_lock_init(&tree->lock);
	tree->mapping = mapping;
}

static struct extent_state *alloc_extent_state(gfp_t mask)
{
	struct extent_state *state;

	state = kmem_cache_alloc(extent_state_cache, mask);
	if (!state)
		return state;
	state->state = 0;
	state->failrec = NULL;
	RB_CLEAR_NODE(&state->rb_node);
	btrfs_leak_debug_add(&state->leak_list, &states);
	atomic_set(&state->refs, 1);
	init_waitqueue_head(&state->wq);
	trace_alloc_extent_state(state, mask, _RET_IP_);
	return state;
}

void free_extent_state(struct extent_state *state)
{
	if (!state)
		return;
	if (atomic_dec_and_test(&state->refs)) {
		WARN_ON(extent_state_in_tree(state));
		btrfs_leak_debug_del(&state->leak_list);
		trace_free_extent_state(state, _RET_IP_);
		kmem_cache_free(extent_state_cache, state);
	}
}

static struct rb_node *tree_insert(struct rb_root *root,
				   struct rb_node *search_start,
				   u64 offset,
				   struct rb_node *node,
				   struct rb_node ***p_in,
				   struct rb_node **parent_in)
{
	struct rb_node **p;
	struct rb_node *parent = NULL;
	struct tree_entry *entry;

	if (p_in && parent_in) {
		p = *p_in;
		parent = *parent_in;
		goto do_insert;
	}

	p = search_start ? &search_start : &root->rb_node;
	while (*p) {
		parent = *p;
		entry = rb_entry(parent, struct tree_entry, rb_node);

		if (offset < entry->start)
			p = &(*p)->rb_left;
		else if (offset > entry->end)
			p = &(*p)->rb_right;
		else
			return parent;
	}

do_insert:
	rb_link_node(node, parent, p);
	rb_insert_color(node, root);
	return NULL;
}

static struct rb_node *__etree_search(struct extent_io_tree *tree, u64 offset,
				      struct rb_node **prev_ret,
				      struct rb_node **next_ret,
				      struct rb_node ***p_ret,
				      struct rb_node **parent_ret)
{
	struct rb_root *root = &tree->state;
	struct rb_node **n = &root->rb_node;
	struct rb_node *prev = NULL;
	struct rb_node *orig_prev = NULL;
	struct tree_entry *entry;
	struct tree_entry *prev_entry = NULL;

	while (*n) {
		prev = *n;
		entry = rb_entry(prev, struct tree_entry, rb_node);
		prev_entry = entry;

		if (offset < entry->start)
			n = &(*n)->rb_left;
		else if (offset > entry->end)
			n = &(*n)->rb_right;
		else
			return *n;
	}

	if (p_ret)
		*p_ret = n;
	if (parent_ret)
		*parent_ret = prev;

	if (prev_ret) {
		orig_prev = prev;
		while (prev && offset > prev_entry->end) {
			prev = rb_next(prev);
			prev_entry = rb_entry(prev, struct tree_entry, rb_node);
		}
		*prev_ret = prev;
		prev = orig_prev;
	}

	if (next_ret) {
		prev_entry = rb_entry(prev, struct tree_entry, rb_node);
		while (prev && offset < prev_entry->start) {
			prev = rb_prev(prev);
			prev_entry = rb_entry(prev, struct tree_entry, rb_node);
		}
		*next_ret = prev;
	}
	return NULL;
}

static inline struct rb_node *
tree_search_for_insert(struct extent_io_tree *tree,
		       u64 offset,
		       struct rb_node ***p_ret,
		       struct rb_node **parent_ret)
{
	struct rb_node *prev = NULL;
	struct rb_node *ret;

	ret = __etree_search(tree, offset, &prev, NULL, p_ret, parent_ret);
	if (!ret)
		return prev;
	return ret;
}

static inline struct rb_node *tree_search(struct extent_io_tree *tree,
					  u64 offset)
{
	return tree_search_for_insert(tree, offset, NULL, NULL);
}

static void merge_cb(struct extent_io_tree *tree, struct extent_state *new,
		     struct extent_state *other)
{
	if (tree->ops && tree->ops->merge_extent_hook)
		tree->ops->merge_extent_hook(tree->mapping->host, new,
					     other);
}

/*
 * utility function to look for merge candidates inside a given range.
 * Any extents with matching state are merged together into a single
 * extent in the tree.  Extents with EXTENT_IO in their state field
 * are not merged because the end_io handlers need to be able to do
 * operations on them without sleeping (or doing allocations/splits).
 *
 * This should be called with the tree lock held.
 */
static void merge_state(struct extent_io_tree *tree,
		        struct extent_state *state)
{
	struct extent_state *other;
	struct rb_node *other_node;

	if (state->state & (EXTENT_IOBITS | EXTENT_BOUNDARY))
		return;

	other_node = rb_prev(&state->rb_node);
	if (other_node) {
		other = rb_entry(other_node, struct extent_state, rb_node);
		if (other->end == state->start - 1 &&
		    other->state == state->state) {
			merge_cb(tree, state, other);
			state->start = other->start;
			rb_erase(&other->rb_node, &tree->state);
			RB_CLEAR_NODE(&other->rb_node);
			free_extent_state(other);
		}
	}
	other_node = rb_next(&state->rb_node);
	if (other_node) {
		other = rb_entry(other_node, struct extent_state, rb_node);
		if (other->start == state->end + 1 &&
		    other->state == state->state) {
			merge_cb(tree, state, other);
			state->end = other->end;
			rb_erase(&other->rb_node, &tree->state);
			RB_CLEAR_NODE(&other->rb_node);
			free_extent_state(other);
		}
	}
}

static void set_state_cb(struct extent_io_tree *tree,
			 struct extent_state *state, unsigned *bits)
{
	if (tree->ops && tree->ops->set_bit_hook)
		tree->ops->set_bit_hook(tree->mapping->host, state, bits);
}

static void clear_state_cb(struct extent_io_tree *tree,
			   struct extent_state *state, unsigned *bits)
{
	if (tree->ops && tree->ops->clear_bit_hook)
		tree->ops->clear_bit_hook(tree->mapping->host, state, bits);
}

static void set_state_bits(struct extent_io_tree *tree,
			   struct extent_state *state, unsigned *bits,
			   struct extent_changeset *changeset);

/*
 * insert an extent_state struct into the tree.  'bits' are set on the
 * struct before it is inserted.
 *
 * This may return -EEXIST if the extent is already there, in which case the
 * state struct is freed.
 *
 * The tree lock is not taken internally.  This is a utility function and
 * probably isn't what you want to call (see set/clear_extent_bit).
 */
static int insert_state(struct extent_io_tree *tree,
			struct extent_state *state, u64 start, u64 end,
			struct rb_node ***p,
			struct rb_node **parent,
			unsigned *bits, struct extent_changeset *changeset)
{
	struct rb_node *node;

	if (end < start)
		WARN(1, KERN_ERR "BTRFS: end < start %llu %llu\n",
		       end, start);
	state->start = start;
	state->end = end;

	set_state_bits(tree, state, bits, changeset);

	node = tree_insert(&tree->state, NULL, end, &state->rb_node, p, parent);
	if (node) {
		struct extent_state *found;
		found = rb_entry(node, struct extent_state, rb_node);
		printk(KERN_ERR "BTRFS: found node %llu %llu on insert of "
		       "%llu %llu\n",
		       found->start, found->end, start, end);
		return -EEXIST;
	}
	merge_state(tree, state);
	return 0;
}

static void split_cb(struct extent_io_tree *tree, struct extent_state *orig,
		     u64 split)
{
	if (tree->ops && tree->ops->split_extent_hook)
		tree->ops->split_extent_hook(tree->mapping->host, orig, split);
}

/*
 * split a given extent state struct in two, inserting the preallocated
 * struct 'prealloc' as the newly created second half.  'split' indicates an
 * offset inside 'orig' where it should be split.
 *
 * Before calling,
 * the tree has 'orig' at [orig->start, orig->end].  After calling, there
 * are two extent state structs in the tree:
 * prealloc: [orig->start, split - 1]
 * orig: [ split, orig->end ]
 *
 * The tree locks are not taken by this function. They need to be held
 * by the caller.
 */
static int split_state(struct extent_io_tree *tree, struct extent_state *orig,
		       struct extent_state *prealloc, u64 split)
{
	struct rb_node *node;

	split_cb(tree, orig, split);

	prealloc->start = orig->start;
	prealloc->end = split - 1;
	prealloc->state = orig->state;
	orig->start = split;

	node = tree_insert(&tree->state, &orig->rb_node, prealloc->end,
			   &prealloc->rb_node, NULL, NULL);
	if (node) {
		free_extent_state(prealloc);
		return -EEXIST;
	}
	return 0;
}

static struct extent_state *next_state(struct extent_state *state)
{
	struct rb_node *next = rb_next(&state->rb_node);
	if (next)
		return rb_entry(next, struct extent_state, rb_node);
	else
		return NULL;
}

/*
 * utility function to clear some bits in an extent state struct.
 * it will optionally wake up any one waiting on this state (wake == 1).
 *
 * If no bits are set on the state struct after clearing things, the
 * struct is freed and removed from the tree
 */
static struct extent_state *clear_state_bit(struct extent_io_tree *tree,
					    struct extent_state *state,
					    unsigned *bits, int wake,
					    struct extent_changeset *changeset)
{
	struct extent_state *next;
	unsigned bits_to_clear = *bits & ~EXTENT_CTLBITS;

	if ((bits_to_clear & EXTENT_DIRTY) && (state->state & EXTENT_DIRTY)) {
		u64 range = state->end - state->start + 1;
		WARN_ON(range > tree->dirty_bytes);
		tree->dirty_bytes -= range;
	}
	clear_state_cb(tree, state, bits);
	add_extent_changeset(state, bits_to_clear, changeset, 0);
	state->state &= ~bits_to_clear;
	if (wake)
		wake_up(&state->wq);
	if (state->state == 0) {
		next = next_state(state);
		if (extent_state_in_tree(state)) {
			rb_erase(&state->rb_node, &tree->state);
			RB_CLEAR_NODE(&state->rb_node);
			free_extent_state(state);
		} else {
			WARN_ON(1);
		}
	} else {
		merge_state(tree, state);
		next = next_state(state);
	}
	return next;
}

static struct extent_state *
alloc_extent_state_atomic(struct extent_state *prealloc)
{
	if (!prealloc)
		prealloc = alloc_extent_state(GFP_ATOMIC);

	return prealloc;
}

static void extent_io_tree_panic(struct extent_io_tree *tree, int err)
{
	btrfs_panic(tree_fs_info(tree), err, "Locking error: "
		    "Extent tree was modified by another "
		    "thread while locked.");
}

/*
 * clear some bits on a range in the tree.  This may require splitting
 * or inserting elements in the tree, so the gfp mask is used to
 * indicate which allocations or sleeping are allowed.
 *
 * pass 'wake' == 1 to kick any sleepers, and 'delete' == 1 to remove
 * the given range from the tree regardless of state (ie for truncate).
 *
 * the range [start, end] is inclusive.
 *
 * This takes the tree lock, and returns 0 on success and < 0 on error.
 */
static int __clear_extent_bit(struct extent_io_tree *tree, u64 start, u64 end,
			      unsigned bits, int wake, int delete,
			      struct extent_state **cached_state,
			      gfp_t mask, struct extent_changeset *changeset)
{
	struct extent_state *state;
	struct extent_state *cached;
	struct extent_state *prealloc = NULL;
	struct rb_node *node;
	u64 last_end;
	int err;
	int clear = 0;

	btrfs_debug_check_extent_io_range(tree, start, end);

	if (bits & EXTENT_DELALLOC)
		bits |= EXTENT_NORESERVE;

	if (delete)
		bits |= ~EXTENT_CTLBITS;
	bits |= EXTENT_FIRST_DELALLOC;

	if (bits & (EXTENT_IOBITS | EXTENT_BOUNDARY))
		clear = 1;
again:
	if (!prealloc && gfpflags_allow_blocking(mask)) {
		/*
		 * Don't care for allocation failure here because we might end
		 * up not needing the pre-allocated extent state at all, which
		 * is the case if we only have in the tree extent states that
		 * cover our input range and don't cover too any other range.
		 * If we end up needing a new extent state we allocate it later.
		 */
		prealloc = alloc_extent_state(mask);
	}

	spin_lock(&tree->lock);
	if (cached_state) {
		cached = *cached_state;

		if (clear) {
			*cached_state = NULL;
			cached_state = NULL;
		}

		if (cached && extent_state_in_tree(cached) &&
		    cached->start <= start && cached->end > start) {
			if (clear)
				atomic_dec(&cached->refs);
			state = cached;
			goto hit_next;
		}
		if (clear)
			free_extent_state(cached);
	}
	/*
	 * this search will find the extents that end after
	 * our range starts
	 */
	node = tree_search(tree, start);
	if (!node)
		goto out;
	state = rb_entry(node, struct extent_state, rb_node);
hit_next:
	if (state->start > end)
		goto out;
	WARN_ON(state->end < start);
	last_end = state->end;

	/* the state doesn't have the wanted bits, go ahead */
	if (!(state->state & bits)) {
		state = next_state(state);
		goto next;
	}

	/*
	 *     | ---- desired range ---- |
	 *  | state | or
	 *  | ------------- state -------------- |
	 *
	 * We need to split the extent we found, and may flip
	 * bits on second half.
	 *
	 * If the extent we found extends past our range, we
	 * just split and search again.  It'll get split again
	 * the next time though.
	 *
	 * If the extent we found is inside our range, we clear
	 * the desired bit on it.
	 */

	if (state->start < start) {
		prealloc = alloc_extent_state_atomic(prealloc);
		BUG_ON(!prealloc);
		err = split_state(tree, state, prealloc, start);
		if (err)
			extent_io_tree_panic(tree, err);

		prealloc = NULL;
		if (err)
			goto out;
		if (state->end <= end) {
			state = clear_state_bit(tree, state, &bits, wake,
						changeset);
			goto next;
		}
		goto search_again;
	}
	/*
	 * | ---- desired range ---- |
	 *                        | state |
	 * We need to split the extent, and clear the bit
	 * on the first half
	 */
	if (state->start <= end && state->end > end) {
		prealloc = alloc_extent_state_atomic(prealloc);
		BUG_ON(!prealloc);
		err = split_state(tree, state, prealloc, end + 1);
		if (err)
			extent_io_tree_panic(tree, err);

		if (wake)
			wake_up(&state->wq);

		clear_state_bit(tree, prealloc, &bits, wake, changeset);

		prealloc = NULL;
		goto out;
	}

	state = clear_state_bit(tree, state, &bits, wake, changeset);
next:
	if (last_end == (u64)-1)
		goto out;
	start = last_end + 1;
	if (start <= end && state && !need_resched())
		goto hit_next;

search_again:
	if (start > end)
		goto out;
	spin_unlock(&tree->lock);
	if (gfpflags_allow_blocking(mask))
		cond_resched();
	goto again;

out:
	spin_unlock(&tree->lock);
	if (prealloc)
		free_extent_state(prealloc);

	return 0;

}

static void wait_on_state(struct extent_io_tree *tree,
			  struct extent_state *state)
		__releases(tree->lock)
		__acquires(tree->lock)
{
	DEFINE_WAIT(wait);
	prepare_to_wait(&state->wq, &wait, TASK_UNINTERRUPTIBLE);
	spin_unlock(&tree->lock);
	schedule();
	spin_lock(&tree->lock);
	finish_wait(&state->wq, &wait);
}

/*
 * waits for one or more bits to clear on a range in the state tree.
 * The range [start, end] is inclusive.
 * The tree lock is taken by this function
 */
static void wait_extent_bit(struct extent_io_tree *tree, u64 start, u64 end,
			    unsigned long bits)
{
	struct extent_state *state;
	struct rb_node *node;

	btrfs_debug_check_extent_io_range(tree, start, end);

	spin_lock(&tree->lock);
again:
	while (1) {
		/*
		 * this search will find all the extents that end after
		 * our range starts
		 */
		node = tree_search(tree, start);
process_node:
		if (!node)
			break;

		state = rb_entry(node, struct extent_state, rb_node);

		if (state->start > end)
			goto out;

		if (state->state & bits) {
			start = state->start;
			atomic_inc(&state->refs);
			wait_on_state(tree, state);
			free_extent_state(state);
			goto again;
		}
		start = state->end + 1;

		if (start > end)
			break;

		if (!cond_resched_lock(&tree->lock)) {
			node = rb_next(node);
			goto process_node;
		}
	}
out:
	spin_unlock(&tree->lock);
}

static void set_state_bits(struct extent_io_tree *tree,
			   struct extent_state *state,
			   unsigned *bits, struct extent_changeset *changeset)
{
	unsigned bits_to_set = *bits & ~EXTENT_CTLBITS;

	set_state_cb(tree, state, bits);
	if ((bits_to_set & EXTENT_DIRTY) && !(state->state & EXTENT_DIRTY)) {
		u64 range = state->end - state->start + 1;
		tree->dirty_bytes += range;
	}
	add_extent_changeset(state, bits_to_set, changeset, 1);
	state->state |= bits_to_set;
}

static void cache_state_if_flags(struct extent_state *state,
				 struct extent_state **cached_ptr,
				 unsigned flags)
{
	if (cached_ptr && !(*cached_ptr)) {
		if (!flags || (state->state & flags)) {
			*cached_ptr = state;
			atomic_inc(&state->refs);
		}
	}
}

static void cache_state(struct extent_state *state,
			struct extent_state **cached_ptr)
{
	return cache_state_if_flags(state, cached_ptr,
				    EXTENT_IOBITS | EXTENT_BOUNDARY);
}

/*
 * set some bits on a range in the tree.  This may require allocations or
 * sleeping, so the gfp mask is used to indicate what is allowed.
 *
 * If any of the exclusive bits are set, this will fail with -EEXIST if some
 * part of the range already has the desired bits set.  The start of the
 * existing range is returned in failed_start in this case.
 *
 * [start, end] is inclusive This takes the tree lock.
 */

static int __must_check
__set_extent_bit(struct extent_io_tree *tree, u64 start, u64 end,
		 unsigned bits, unsigned exclusive_bits,
		 u64 *failed_start, struct extent_state **cached_state,
		 gfp_t mask, struct extent_changeset *changeset)
{
	struct extent_state *state;
	struct extent_state *prealloc = NULL;
	struct rb_node *node;
	struct rb_node **p;
	struct rb_node *parent;
	int err = 0;
	u64 last_start;
	u64 last_end;

	btrfs_debug_check_extent_io_range(tree, start, end);

	bits |= EXTENT_FIRST_DELALLOC;
again:
	if (!prealloc && gfpflags_allow_blocking(mask)) {
		/*
		 * Don't care for allocation failure here because we might end
		 * up not needing the pre-allocated extent state at all, which
		 * is the case if we only have in the tree extent states that
		 * cover our input range and don't cover too any other range.
		 * If we end up needing a new extent state we allocate it later.
		 */
		prealloc = alloc_extent_state(mask);
	}

	spin_lock(&tree->lock);
	if (cached_state && *cached_state) {
		state = *cached_state;
		if (state->start <= start && state->end > start &&
		    extent_state_in_tree(state)) {
			node = &state->rb_node;
			goto hit_next;
		}
	}
	/*
	 * this search will find all the extents that end after
	 * our range starts.
	 */
	node = tree_search_for_insert(tree, start, &p, &parent);
	if (!node) {
		prealloc = alloc_extent_state_atomic(prealloc);
		BUG_ON(!prealloc);
		err = insert_state(tree, prealloc, start, end,
				   &p, &parent, &bits, changeset);
		if (err)
			extent_io_tree_panic(tree, err);

		cache_state(prealloc, cached_state);
		prealloc = NULL;
		goto out;
	}
	state = rb_entry(node, struct extent_state, rb_node);
hit_next:
	last_start = state->start;
	last_end = state->end;

	/*
	 * | ---- desired range ---- |
	 * | state |
	 *
	 * Just lock what we found and keep going
	 */
	if (state->start == start && state->end <= end) {
		if (state->state & exclusive_bits) {
			*failed_start = state->start;
			err = -EEXIST;
			goto out;
		}

		set_state_bits(tree, state, &bits, changeset);
		cache_state(state, cached_state);
		merge_state(tree, state);
		if (last_end == (u64)-1)
			goto out;
		start = last_end + 1;
		state = next_state(state);
		if (start < end && state && state->start == start &&
		    !need_resched())
			goto hit_next;
		goto search_again;
	}

	/*
	 *     | ---- desired range ---- |
	 * | state |
	 *   or
	 * | ------------- state -------------- |
	 *
	 * We need to split the extent we found, and may flip bits on
	 * second half.
	 *
	 * If the extent we found extends past our
	 * range, we just split and search again.  It'll get split
	 * again the next time though.
	 *
	 * If the extent we found is inside our range, we set the
	 * desired bit on it.
	 */
	if (state->start < start) {
		if (state->state & exclusive_bits) {
			*failed_start = start;
			err = -EEXIST;
			goto out;
		}

		prealloc = alloc_extent_state_atomic(prealloc);
		BUG_ON(!prealloc);
		err = split_state(tree, state, prealloc, start);
		if (err)
			extent_io_tree_panic(tree, err);

		prealloc = NULL;
		if (err)
			goto out;
		if (state->end <= end) {
			set_state_bits(tree, state, &bits, changeset);
			cache_state(state, cached_state);
			merge_state(tree, state);
			if (last_end == (u64)-1)
				goto out;
			start = last_end + 1;
			state = next_state(state);
			if (start < end && state && state->start == start &&
			    !need_resched())
				goto hit_next;
		}
		goto search_again;
	}
	/*
	 * | ---- desired range ---- |
	 *     | state | or               | state |
	 *
	 * There's a hole, we need to insert something in it and
	 * ignore the extent we found.
	 */
	if (state->start > start) {
		u64 this_end;
		if (end < last_start)
			this_end = end;
		else
			this_end = last_start - 1;

		prealloc = alloc_extent_state_atomic(prealloc);
		BUG_ON(!prealloc);

		/*
		 * Avoid to free 'prealloc' if it can be merged with
		 * the later extent.
		 */
		err = insert_state(tree, prealloc, start, this_end,
				   NULL, NULL, &bits, changeset);
		if (err)
			extent_io_tree_panic(tree, err);

		cache_state(prealloc, cached_state);
		prealloc = NULL;
		start = this_end + 1;
		goto search_again;
	}
	/*
	 * | ---- desired range ---- |
	 *                        | state |
	 * We need to split the extent, and set the bit
	 * on the first half
	 */
	if (state->start <= end && state->end > end) {
		if (state->state & exclusive_bits) {
			*failed_start = start;
			err = -EEXIST;
			goto out;
		}

		prealloc = alloc_extent_state_atomic(prealloc);
		BUG_ON(!prealloc);
		err = split_state(tree, state, prealloc, end + 1);
		if (err)
			extent_io_tree_panic(tree, err);

		set_state_bits(tree, prealloc, &bits, changeset);
		cache_state(prealloc, cached_state);
		merge_state(tree, prealloc);
		prealloc = NULL;
		goto out;
	}

search_again:
	if (start > end)
		goto out;
	spin_unlock(&tree->lock);
	if (gfpflags_allow_blocking(mask))
		cond_resched();
	goto again;

out:
	spin_unlock(&tree->lock);
	if (prealloc)
		free_extent_state(prealloc);

	return err;

}

int set_extent_bit(struct extent_io_tree *tree, u64 start, u64 end,
		   unsigned bits, u64 * failed_start,
		   struct extent_state **cached_state, gfp_t mask)
{
	return __set_extent_bit(tree, start, end, bits, 0, failed_start,
				cached_state, mask, NULL);
}


/**
 * convert_extent_bit - convert all bits in a given range from one bit to
 * 			another
 * @tree:	the io tree to search
 * @start:	the start offset in bytes
 * @end:	the end offset in bytes (inclusive)
 * @bits:	the bits to set in this range
 * @clear_bits:	the bits to clear in this range
 * @cached_state:	state that we're going to cache
 *
 * This will go through and set bits for the given range.  If any states exist
 * already in this range they are set with the given bit and cleared of the
 * clear_bits.  This is only meant to be used by things that are mergeable, ie
 * converting from say DELALLOC to DIRTY.  This is not meant to be used with
 * boundary bits like LOCK.
 *
 * All allocations are done with GFP_NOFS.
 */
int convert_extent_bit(struct extent_io_tree *tree, u64 start, u64 end,
		       unsigned bits, unsigned clear_bits,
		       struct extent_state **cached_state)
{
	struct extent_state *state;
	struct extent_state *prealloc = NULL;
	struct rb_node *node;
	struct rb_node **p;
	struct rb_node *parent;
	int err = 0;
	u64 last_start;
	u64 last_end;
	bool first_iteration = true;

	btrfs_debug_check_extent_io_range(tree, start, end);

again:
	if (!prealloc) {
		/*
		 * Best effort, don't worry if extent state allocation fails
		 * here for the first iteration. We might have a cached state
		 * that matches exactly the target range, in which case no
		 * extent state allocations are needed. We'll only know this
		 * after locking the tree.
		 */
		prealloc = alloc_extent_state(GFP_NOFS);
		if (!prealloc && !first_iteration)
			return -ENOMEM;
	}

	spin_lock(&tree->lock);
	if (cached_state && *cached_state) {
		state = *cached_state;
		if (state->start <= start && state->end > start &&
		    extent_state_in_tree(state)) {
			node = &state->rb_node;
			goto hit_next;
		}
	}

	/*
	 * this search will find all the extents that end after
	 * our range starts.
	 */
	node = tree_search_for_insert(tree, start, &p, &parent);
	if (!node) {
		prealloc = alloc_extent_state_atomic(prealloc);
		if (!prealloc) {
			err = -ENOMEM;
			goto out;
		}
		err = insert_state(tree, prealloc, start, end,
				   &p, &parent, &bits, NULL);
		if (err)
			extent_io_tree_panic(tree, err);
		cache_state(prealloc, cached_state);
		prealloc = NULL;
		goto out;
	}
	state = rb_entry(node, struct extent_state, rb_node);
hit_next:
	last_start = state->start;
	last_end = state->end;

	/*
	 * | ---- desired range ---- |
	 * | state |
	 *
	 * Just lock what we found and keep going
	 */
	if (state->start == start && state->end <= end) {
		set_state_bits(tree, state, &bits, NULL);
		cache_state(state, cached_state);
		state = clear_state_bit(tree, state, &clear_bits, 0, NULL);
		if (last_end == (u64)-1)
			goto out;
		start = last_end + 1;
		if (start < end && state && state->start == start &&
		    !need_resched())
			goto hit_next;
		goto search_again;
	}

	/*
	 *     | ---- desired range ---- |
	 * | state |
	 *   or
	 * | ------------- state -------------- |
	 *
	 * We need to split the extent we found, and may flip bits on
	 * second half.
	 *
	 * If the extent we found extends past our
	 * range, we just split and search again.  It'll get split
	 * again the next time though.
	 *
	 * If the extent we found is inside our range, we set the
	 * desired bit on it.
	 */
	if (state->start < start) {
		prealloc = alloc_extent_state_atomic(prealloc);
		if (!prealloc) {
			err = -ENOMEM;
			goto out;
		}
		err = split_state(tree, state, prealloc, start);
		if (err)
			extent_io_tree_panic(tree, err);
		prealloc = NULL;
		if (err)
			goto out;
		if (state->end <= end) {
			set_state_bits(tree, state, &bits, NULL);
			cache_state(state, cached_state);
			state = clear_state_bit(tree, state, &clear_bits, 0,
						NULL);
			if (last_end == (u64)-1)
				goto out;
			start = last_end + 1;
			if (start < end && state && state->start == start &&
			    !need_resched())
				goto hit_next;
		}
		goto search_again;
	}
	/*
	 * | ---- desired range ---- |
	 *     | state | or               | state |
	 *
	 * There's a hole, we need to insert something in it and
	 * ignore the extent we found.
	 */
	if (state->start > start) {
		u64 this_end;
		if (end < last_start)
			this_end = end;
		else
			this_end = last_start - 1;

		prealloc = alloc_extent_state_atomic(prealloc);
		if (!prealloc) {
			err = -ENOMEM;
			goto out;
		}

		/*
		 * Avoid to free 'prealloc' if it can be merged with
		 * the later extent.
		 */
		err = insert_state(tree, prealloc, start, this_end,
				   NULL, NULL, &bits, NULL);
		if (err)
			extent_io_tree_panic(tree, err);
		cache_state(prealloc, cached_state);
		prealloc = NULL;
		start = this_end + 1;
		goto search_again;
	}
	/*
	 * | ---- desired range ---- |
	 *                        | state |
	 * We need to split the extent, and set the bit
	 * on the first half
	 */
	if (state->start <= end && state->end > end) {
		prealloc = alloc_extent_state_atomic(prealloc);
		if (!prealloc) {
			err = -ENOMEM;
			goto out;
		}

		err = split_state(tree, state, prealloc, end + 1);
		if (err)
			extent_io_tree_panic(tree, err);

		set_state_bits(tree, prealloc, &bits, NULL);
		cache_state(prealloc, cached_state);
		clear_state_bit(tree, prealloc, &clear_bits, 0, NULL);
		prealloc = NULL;
		goto out;
	}

search_again:
	if (start > end)
		goto out;
	spin_unlock(&tree->lock);
	cond_resched();
	first_iteration = false;
	goto again;

out:
	spin_unlock(&tree->lock);
	if (prealloc)
		free_extent_state(prealloc);

	return err;
}

/* wrappers around set/clear extent bit */
int set_record_extent_bits(struct extent_io_tree *tree, u64 start, u64 end,
			   unsigned bits, struct extent_changeset *changeset)
{
	/*
	 * We don't support EXTENT_LOCKED yet, as current changeset will
	 * record any bits changed, so for EXTENT_LOCKED case, it will
	 * either fail with -EEXIST or changeset will record the whole
	 * range.
	 */
	BUG_ON(bits & EXTENT_LOCKED);

	return __set_extent_bit(tree, start, end, bits, 0, NULL, NULL, GFP_NOFS,
				changeset);
}

int clear_extent_bit(struct extent_io_tree *tree, u64 start, u64 end,
		     unsigned bits, int wake, int delete,
		     struct extent_state **cached, gfp_t mask)
{
	return __clear_extent_bit(tree, start, end, bits, wake, delete,
				  cached, mask, NULL);
}

int clear_record_extent_bits(struct extent_io_tree *tree, u64 start, u64 end,
		unsigned bits, struct extent_changeset *changeset)
{
	/*
	 * Don't support EXTENT_LOCKED case, same reason as
	 * set_record_extent_bits().
	 */
	BUG_ON(bits & EXTENT_LOCKED);

	return __clear_extent_bit(tree, start, end, bits, 0, 0, NULL, GFP_NOFS,
				  changeset);
}

/*
 * either insert or lock state struct between start and end use mask to tell
 * us if waiting is desired.
 */
int lock_extent_bits(struct extent_io_tree *tree, u64 start, u64 end,
		     struct extent_state **cached_state)
{
	int err;
	u64 failed_start;

	while (1) {
		err = __set_extent_bit(tree, start, end, EXTENT_LOCKED,
				       EXTENT_LOCKED, &failed_start,
				       cached_state, GFP_NOFS, NULL);
		if (err == -EEXIST) {
			wait_extent_bit(tree, failed_start, end, EXTENT_LOCKED);
			start = failed_start;
		} else
			break;
		WARN_ON(start > end);
	}
	return err;
}

int try_lock_extent(struct extent_io_tree *tree, u64 start, u64 end)
{
	int err;
	u64 failed_start;

	err = __set_extent_bit(tree, start, end, EXTENT_LOCKED, EXTENT_LOCKED,
			       &failed_start, NULL, GFP_NOFS, NULL);
	if (err == -EEXIST) {
		if (failed_start > start)
			clear_extent_bit(tree, start, failed_start - 1,
					 EXTENT_LOCKED, 1, 0, NULL, GFP_NOFS);
		return 0;
	}
	return 1;
}

void extent_range_clear_dirty_for_io(struct inode *inode, u64 start, u64 end)
{
	unsigned long index = start >> PAGE_SHIFT;
	unsigned long end_index = end >> PAGE_SHIFT;
	struct page *page;

	while (index <= end_index) {
		page = find_get_page(inode->i_mapping, index);
		BUG_ON(!page); /* Pages should be in the extent_io_tree */
		clear_page_dirty_for_io(page);
		put_page(page);
		index++;
	}
}

void extent_range_redirty_for_io(struct inode *inode, u64 start, u64 end)
{
	unsigned long index = start >> PAGE_SHIFT;
	unsigned long end_index = end >> PAGE_SHIFT;
	struct page *page;

	while (index <= end_index) {
		page = find_get_page(inode->i_mapping, index);
		BUG_ON(!page); /* Pages should be in the extent_io_tree */
		__set_page_dirty_nobuffers(page);
		account_page_redirty(page);
		put_page(page);
		index++;
	}
}

/*
 * helper function to set both pages and extents in the tree writeback
 */
static void set_range_writeback(struct extent_io_tree *tree, u64 start, u64 end)
{
	unsigned long index = start >> PAGE_SHIFT;
	unsigned long end_index = end >> PAGE_SHIFT;
	struct page *page;

	while (index <= end_index) {
		page = find_get_page(tree->mapping, index);
		BUG_ON(!page); /* Pages should be in the extent_io_tree */
		set_page_writeback(page);
		put_page(page);
		index++;
	}
}

/* find the first state struct with 'bits' set after 'start', and
 * return it.  tree->lock must be held.  NULL will returned if
 * nothing was found after 'start'
 */
static struct extent_state *
find_first_extent_bit_state(struct extent_io_tree *tree,
			    u64 start, unsigned bits)
{
	struct rb_node *node;
	struct extent_state *state;

	/*
	 * this search will find all the extents that end after
	 * our range starts.
	 */
	node = tree_search(tree, start);
	if (!node)
		goto out;

	while (1) {
		state = rb_entry(node, struct extent_state, rb_node);
		if (state->end >= start && (state->state & bits))
			return state;

		node = rb_next(node);
		if (!node)
			break;
	}
out:
	return NULL;
}

/*
 * find the first offset in the io tree with 'bits' set. zero is
 * returned if we find something, and *start_ret and *end_ret are
 * set to reflect the state struct that was found.
 *
 * If nothing was found, 1 is returned. If found something, return 0.
 */
int find_first_extent_bit(struct extent_io_tree *tree, u64 start,
			  u64 *start_ret, u64 *end_ret, unsigned bits,
			  struct extent_state **cached_state)
{
	struct extent_state *state;
	struct rb_node *n;
	int ret = 1;

	spin_lock(&tree->lock);
	if (cached_state && *cached_state) {
		state = *cached_state;
		if (state->end == start - 1 && extent_state_in_tree(state)) {
			n = rb_next(&state->rb_node);
			while (n) {
				state = rb_entry(n, struct extent_state,
						 rb_node);
				if (state->state & bits)
					goto got_it;
				n = rb_next(n);
			}
			free_extent_state(*cached_state);
			*cached_state = NULL;
			goto out;
		}
		free_extent_state(*cached_state);
		*cached_state = NULL;
	}

	state = find_first_extent_bit_state(tree, start, bits);
got_it:
	if (state) {
		cache_state_if_flags(state, cached_state, 0);
		*start_ret = state->start;
		*end_ret = state->end;
		ret = 0;
	}
out:
	spin_unlock(&tree->lock);
	return ret;
}

/*
 * find a contiguous range of bytes in the file marked as delalloc, not
 * more than 'max_bytes'.  start and end are used to return the range,
 *
 * 1 is returned if we find something, 0 if nothing was in the tree
 */
static noinline u64 find_delalloc_range(struct extent_io_tree *tree,
					u64 *start, u64 *end, u64 max_bytes,
					struct extent_state **cached_state)
{
	struct rb_node *node;
	struct extent_state *state;
	u64 cur_start = *start;
	u64 found = 0;
	u64 total_bytes = 0;

	spin_lock(&tree->lock);

	/*
	 * this search will find all the extents that end after
	 * our range starts.
	 */
	node = tree_search(tree, cur_start);
	if (!node) {
		if (!found)
			*end = (u64)-1;
		goto out;
	}

	while (1) {
		state = rb_entry(node, struct extent_state, rb_node);
		if (found && (state->start != cur_start ||
			      (state->state & EXTENT_BOUNDARY))) {
			goto out;
		}
		if (!(state->state & EXTENT_DELALLOC)) {
			if (!found)
				*end = state->end;
			goto out;
		}
		if (!found) {
			*start = state->start;
			*cached_state = state;
			atomic_inc(&state->refs);
		}
		found++;
		*end = state->end;
		cur_start = state->end + 1;
		node = rb_next(node);
		total_bytes += state->end - state->start + 1;
		if (total_bytes >= max_bytes)
			break;
		if (!node)
			break;
	}
out:
	spin_unlock(&tree->lock);
	return found;
}

static noinline void __unlock_for_delalloc(struct inode *inode,
					   struct page *locked_page,
					   u64 start, u64 end)
{
	int ret;
	struct page *pages[16];
	unsigned long index = start >> PAGE_SHIFT;
	unsigned long end_index = end >> PAGE_SHIFT;
	unsigned long nr_pages = end_index - index + 1;
	int i;

	if (index == locked_page->index && end_index == index)
		return;

	while (nr_pages > 0) {
		ret = find_get_pages_contig(inode->i_mapping, index,
				     min_t(unsigned long, nr_pages,
				     ARRAY_SIZE(pages)), pages);
		for (i = 0; i < ret; i++) {
			if (pages[i] != locked_page)
				unlock_page(pages[i]);
			put_page(pages[i]);
		}
		nr_pages -= ret;
		index += ret;
		cond_resched();
	}
}

static noinline int lock_delalloc_pages(struct inode *inode,
					struct page *locked_page,
					u64 delalloc_start,
					u64 delalloc_end)
{
	unsigned long index = delalloc_start >> PAGE_SHIFT;
	unsigned long start_index = index;
	unsigned long end_index = delalloc_end >> PAGE_SHIFT;
	unsigned long pages_locked = 0;
	struct page *pages[16];
	unsigned long nrpages;
	int ret;
	int i;

	/* the caller is responsible for locking the start index */
	if (index == locked_page->index && index == end_index)
		return 0;

	/* skip the page at the start index */
	nrpages = end_index - index + 1;
	while (nrpages > 0) {
		ret = find_get_pages_contig(inode->i_mapping, index,
				     min_t(unsigned long,
				     nrpages, ARRAY_SIZE(pages)), pages);
		if (ret == 0) {
			ret = -EAGAIN;
			goto done;
		}
		/* now we have an array of pages, lock them all */
		for (i = 0; i < ret; i++) {
			/*
			 * the caller is taking responsibility for
			 * locked_page
			 */
			if (pages[i] != locked_page) {
				lock_page(pages[i]);
				if (!PageDirty(pages[i]) ||
				    pages[i]->mapping != inode->i_mapping) {
					ret = -EAGAIN;
					unlock_page(pages[i]);
					put_page(pages[i]);
					goto done;
				}
			}
			put_page(pages[i]);
			pages_locked++;
		}
		nrpages -= ret;
		index += ret;
		cond_resched();
	}
	ret = 0;
done:
	if (ret && pages_locked) {
		__unlock_for_delalloc(inode, locked_page,
			      delalloc_start,
			      ((u64)(start_index + pages_locked - 1)) <<
			      PAGE_SHIFT);
	}
	return ret;
}

/*
 * find a contiguous range of bytes in the file marked as delalloc, not
 * more than 'max_bytes'.  start and end are used to return the range,
 *
 * 1 is returned if we find something, 0 if nothing was in the tree
 */
STATIC u64 find_lock_delalloc_range(struct inode *inode,
				    struct extent_io_tree *tree,
				    struct page *locked_page, u64 *start,
				    u64 *end, u64 max_bytes)
{
	u64 delalloc_start;
	u64 delalloc_end;
	u64 found;
	struct extent_state *cached_state = NULL;
	int ret;
	int loops = 0;

again:
	/* step one, find a bunch of delalloc bytes starting at start */
	delalloc_start = *start;
	delalloc_end = 0;
	found = find_delalloc_range(tree, &delalloc_start, &delalloc_end,
				    max_bytes, &cached_state);
	if (!found || delalloc_end <= *start) {
		*start = delalloc_start;
		*end = delalloc_end;
		free_extent_state(cached_state);
		return 0;
	}

	/*
	 * start comes from the offset of locked_page.  We have to lock
	 * pages in order, so we can't process delalloc bytes before
	 * locked_page
	 */
	if (delalloc_start < *start)
		delalloc_start = *start;

	/*
	 * make sure to limit the number of pages we try to lock down
	 */
	if (delalloc_end + 1 - delalloc_start > max_bytes)
		delalloc_end = delalloc_start + max_bytes - 1;

	/* step two, lock all the pages after the page that has start */
	ret = lock_delalloc_pages(inode, locked_page,
				  delalloc_start, delalloc_end);
	if (ret == -EAGAIN) {
		/* some of the pages are gone, lets avoid looping by
		 * shortening the size of the delalloc range we're searching
		 */
		free_extent_state(cached_state);
		cached_state = NULL;
		if (!loops) {
			max_bytes = PAGE_SIZE;
			loops = 1;
			goto again;
		} else {
			found = 0;
			goto out_failed;
		}
	}
	BUG_ON(ret); /* Only valid values are 0 and -EAGAIN */

	/* step three, lock the state bits for the whole range */
	lock_extent_bits(tree, delalloc_start, delalloc_end, &cached_state);

	/* then test to make sure it is all still delalloc */
	ret = test_range_bit(tree, delalloc_start, delalloc_end,
			     EXTENT_DELALLOC, 1, cached_state);
	if (!ret) {
		unlock_extent_cached(tree, delalloc_start, delalloc_end,
				     &cached_state, GFP_NOFS);
		__unlock_for_delalloc(inode, locked_page,
			      delalloc_start, delalloc_end);
		cond_resched();
		goto again;
	}
	free_extent_state(cached_state);
	*start = delalloc_start;
	*end = delalloc_end;
out_failed:
	return found;
}

void extent_clear_unlock_delalloc(struct inode *inode, u64 start, u64 end,
				 struct page *locked_page,
				 unsigned clear_bits,
				 unsigned long page_ops)
{
	struct extent_io_tree *tree = &BTRFS_I(inode)->io_tree;
	int ret;
	struct page *pages[16];
	unsigned long index = start >> PAGE_SHIFT;
	unsigned long end_index = end >> PAGE_SHIFT;
	unsigned long nr_pages = end_index - index + 1;
	int i;

	clear_extent_bit(tree, start, end, clear_bits, 1, 0, NULL, GFP_NOFS);
	if (page_ops == 0)
		return;

	if ((page_ops & PAGE_SET_ERROR) && nr_pages > 0)
		mapping_set_error(inode->i_mapping, -EIO);

	while (nr_pages > 0) {
		ret = find_get_pages_contig(inode->i_mapping, index,
				     min_t(unsigned long,
				     nr_pages, ARRAY_SIZE(pages)), pages);
		for (i = 0; i < ret; i++) {

			if (page_ops & PAGE_SET_PRIVATE2)
				SetPagePrivate2(pages[i]);

			if (pages[i] == locked_page) {
				put_page(pages[i]);
				continue;
			}
			if (page_ops & PAGE_CLEAR_DIRTY)
				clear_page_dirty_for_io(pages[i]);
			if (page_ops & PAGE_SET_WRITEBACK)
				set_page_writeback(pages[i]);
			if (page_ops & PAGE_SET_ERROR)
				SetPageError(pages[i]);
			if (page_ops & PAGE_END_WRITEBACK)
				end_page_writeback(pages[i]);
			if (page_ops & PAGE_UNLOCK)
				unlock_page(pages[i]);
			put_page(pages[i]);
		}
		nr_pages -= ret;
		index += ret;
		cond_resched();
	}
}

/*
 * count the number of bytes in the tree that have a given bit(s)
 * set.  This can be fairly slow, except for EXTENT_DIRTY which is
 * cached.  The total number found is returned.
 */
u64 count_range_bits(struct extent_io_tree *tree,
		     u64 *start, u64 search_end, u64 max_bytes,
		     unsigned bits, int contig)
{
	struct rb_node *node;
	struct extent_state *state;
	u64 cur_start = *start;
	u64 total_bytes = 0;
	u64 last = 0;
	int found = 0;

	if (WARN_ON(search_end <= cur_start))
		return 0;

	spin_lock(&tree->lock);
	if (cur_start == 0 && bits == EXTENT_DIRTY) {
		total_bytes = tree->dirty_bytes;
		goto out;
	}
	/*
	 * this search will find all the extents that end after
	 * our range starts.
	 */
	node = tree_search(tree, cur_start);
	if (!node)
		goto out;

	while (1) {
		state = rb_entry(node, struct extent_state, rb_node);
		if (state->start > search_end)
			break;
		if (contig && found && state->start > last + 1)
			break;
		if (state->end >= cur_start && (state->state & bits) == bits) {
			total_bytes += min(search_end, state->end) + 1 -
				       max(cur_start, state->start);
			if (total_bytes >= max_bytes)
				break;
			if (!found) {
				*start = max(cur_start, state->start);
				found = 1;
			}
			last = state->end;
		} else if (contig && found) {
			break;
		}
		node = rb_next(node);
		if (!node)
			break;
	}
out:
	spin_unlock(&tree->lock);
	return total_bytes;
}

/*
 * set the private field for a given byte offset in the tree.  If there isn't
 * an extent_state there already, this does nothing.
 */
static noinline int set_state_failrec(struct extent_io_tree *tree, u64 start,
		struct io_failure_record *failrec)
{
	struct rb_node *node;
	struct extent_state *state;
	int ret = 0;

	spin_lock(&tree->lock);
	/*
	 * this search will find all the extents that end after
	 * our range starts.
	 */
	node = tree_search(tree, start);
	if (!node) {
		ret = -ENOENT;
		goto out;
	}
	state = rb_entry(node, struct extent_state, rb_node);
	if (state->start != start) {
		ret = -ENOENT;
		goto out;
	}
	state->failrec = failrec;
out:
	spin_unlock(&tree->lock);
	return ret;
}

static noinline int get_state_failrec(struct extent_io_tree *tree, u64 start,
		struct io_failure_record **failrec)
{
	struct rb_node *node;
	struct extent_state *state;
	int ret = 0;

	spin_lock(&tree->lock);
	/*
	 * this search will find all the extents that end after
	 * our range starts.
	 */
	node = tree_search(tree, start);
	if (!node) {
		ret = -ENOENT;
		goto out;
	}
	state = rb_entry(node, struct extent_state, rb_node);
	if (state->start != start) {
		ret = -ENOENT;
		goto out;
	}
	*failrec = state->failrec;
out:
	spin_unlock(&tree->lock);
	return ret;
}

/*
 * searches a range in the state tree for a given mask.
 * If 'filled' == 1, this returns 1 only if every extent in the tree
 * has the bits set.  Otherwise, 1 is returned if any bit in the
 * range is found set.
 */
int test_range_bit(struct extent_io_tree *tree, u64 start, u64 end,
		   unsigned bits, int filled, struct extent_state *cached)
{
	struct extent_state *state = NULL;
	struct rb_node *node;
	int bitset = 0;

	spin_lock(&tree->lock);
	if (cached && extent_state_in_tree(cached) && cached->start <= start &&
	    cached->end > start)
		node = &cached->rb_node;
	else
		node = tree_search(tree, start);
	while (node && start <= end) {
		state = rb_entry(node, struct extent_state, rb_node);

		if (filled && state->start > start) {
			bitset = 0;
			break;
		}

		if (state->start > end)
			break;

		if (state->state & bits) {
			bitset = 1;
			if (!filled)
				break;
		} else if (filled) {
			bitset = 0;
			break;
		}

		if (state->end == (u64)-1)
			break;

		start = state->end + 1;
		if (start > end)
			break;
		node = rb_next(node);
		if (!node) {
			if (filled)
				bitset = 0;
			break;
		}
	}
	spin_unlock(&tree->lock);
	return bitset;
}

/*
 * helper function to set a given page up to date if all the
 * extents in the tree for that page are up to date
 */
static void check_page_uptodate(struct extent_io_tree *tree, struct page *page)
{
	u64 start = page_offset(page);
	u64 end = start + PAGE_SIZE - 1;
	if (test_range_bit(tree, start, end, EXTENT_UPTODATE, 1, NULL))
		SetPageUptodate(page);
}

int free_io_failure(struct inode *inode, struct io_failure_record *rec)
{
	int ret;
	int err = 0;
	struct extent_io_tree *failure_tree = &BTRFS_I(inode)->io_failure_tree;

	set_state_failrec(failure_tree, rec->start, NULL);
	ret = clear_extent_bits(failure_tree, rec->start,
				rec->start + rec->len - 1,
				EXTENT_LOCKED | EXTENT_DIRTY);
	if (ret)
		err = ret;

	ret = clear_extent_bits(&BTRFS_I(inode)->io_tree, rec->start,
				rec->start + rec->len - 1,
				EXTENT_DAMAGED);
	if (ret && !err)
		err = ret;

	kfree(rec);
	return err;
}

/*
 * this bypasses the standard btrfs submit functions deliberately, as
 * the standard behavior is to write all copies in a raid setup. here we only
 * want to write the one bad copy. so we do the mapping for ourselves and issue
 * submit_bio directly.
 * to avoid any synchronization issues, wait for the data after writing, which
 * actually prevents the read that triggered the error from finishing.
 * currently, there can be no more than two copies of every data bit. thus,
 * exactly one rewrite is required.
 */
int repair_io_failure(struct inode *inode, u64 start, u64 length, u64 logical,
		      struct page *page, unsigned int pg_offset, int mirror_num)
{
	struct btrfs_fs_info *fs_info = BTRFS_I(inode)->root->fs_info;
	struct bio *bio;
	struct btrfs_device *dev;
	u64 map_length = 0;
	u64 sector;
	struct btrfs_bio *bbio = NULL;
	struct btrfs_mapping_tree *map_tree = &fs_info->mapping_tree;
	int ret;

	ASSERT(!(fs_info->sb->s_flags & MS_RDONLY));
	BUG_ON(!mirror_num);

	/* we can't repair anything in raid56 yet */
	if (btrfs_is_parity_mirror(map_tree, logical, length, mirror_num))
		return 0;

	bio = btrfs_io_bio_alloc(GFP_NOFS, 1);
	if (!bio)
		return -EIO;
	bio->bi_iter.bi_size = 0;
	map_length = length;

	/*
	 * Avoid races with device replace and make sure our bbio has devices
	 * associated to its stripes that don't go away while we are doing the
	 * read repair operation.
	 */
	btrfs_bio_counter_inc_blocked(fs_info);
	ret = btrfs_map_block(fs_info, WRITE, logical,
			      &map_length, &bbio, mirror_num);
	if (ret) {
		btrfs_bio_counter_dec(fs_info);
		bio_put(bio);
		return -EIO;
	}
	BUG_ON(mirror_num != bbio->mirror_num);
	sector = bbio->stripes[mirror_num-1].physical >> 9;
	bio->bi_iter.bi_sector = sector;
	dev = bbio->stripes[mirror_num-1].dev;
	btrfs_put_bbio(bbio);
	if (!dev || !dev->bdev || !dev->writeable) {
		btrfs_bio_counter_dec(fs_info);
		bio_put(bio);
		return -EIO;
	}
	bio->bi_bdev = dev->bdev;
	bio->bi_rw = WRITE_SYNC;
	bio_add_page(bio, page, length, pg_offset);

	if (btrfsic_submit_bio_wait(bio)) {
		/* try to remap that extent elsewhere? */
		btrfs_bio_counter_dec(fs_info);
		bio_put(bio);
		btrfs_dev_stat_inc_and_print(dev, BTRFS_DEV_STAT_WRITE_ERRS);
		return -EIO;
	}

	btrfs_info_rl_in_rcu(fs_info,
		"read error corrected: ino %llu off %llu (dev %s sector %llu)",
				  btrfs_ino(inode), start,
				  rcu_str_deref(dev->name), sector);
	btrfs_bio_counter_dec(fs_info);
	bio_put(bio);
	return 0;
}

int repair_eb_io_failure(struct btrfs_root *root, struct extent_buffer *eb,
			 int mirror_num)
{
	u64 start = eb->start;
	unsigned long i, num_pages = num_extent_pages(eb->start, eb->len);
	int ret = 0;

	if (root->fs_info->sb->s_flags & MS_RDONLY)
		return -EROFS;

	for (i = 0; i < num_pages; i++) {
		struct page *p = eb->pages[i];

		ret = repair_io_failure(root->fs_info->btree_inode, start,
					PAGE_SIZE, start, p,
					start - page_offset(p), mirror_num);
		if (ret)
			break;
		start += PAGE_SIZE;
	}

	return ret;
}

/*
 * each time an IO finishes, we do a fast check in the IO failure tree
 * to see if we need to process or clean up an io_failure_record
 */
int clean_io_failure(struct inode *inode, u64 start, struct page *page,
		     unsigned int pg_offset)
{
	u64 private;
	struct io_failure_record *failrec;
	struct btrfs_fs_info *fs_info = BTRFS_I(inode)->root->fs_info;
	struct extent_state *state;
	int num_copies;
	int ret;

	private = 0;
	ret = count_range_bits(&BTRFS_I(inode)->io_failure_tree, &private,
				(u64)-1, 1, EXTENT_DIRTY, 0);
	if (!ret)
		return 0;

	ret = get_state_failrec(&BTRFS_I(inode)->io_failure_tree, start,
			&failrec);
	if (ret)
		return 0;

	BUG_ON(!failrec->this_mirror);

	if (failrec->in_validation) {
		/* there was no real error, just free the record */
		pr_debug("clean_io_failure: freeing dummy error at %llu\n",
			 failrec->start);
		goto out;
	}
	if (fs_info->sb->s_flags & MS_RDONLY)
		goto out;

	spin_lock(&BTRFS_I(inode)->io_tree.lock);
	state = find_first_extent_bit_state(&BTRFS_I(inode)->io_tree,
					    failrec->start,
					    EXTENT_LOCKED);
	spin_unlock(&BTRFS_I(inode)->io_tree.lock);

	if (state && state->start <= failrec->start &&
	    state->end >= failrec->start + failrec->len - 1) {
		num_copies = btrfs_num_copies(fs_info, failrec->logical,
					      failrec->len);
		if (num_copies > 1)  {
			repair_io_failure(inode, start, failrec->len,
					  failrec->logical, page,
					  pg_offset, failrec->failed_mirror);
		}
	}

out:
	free_io_failure(inode, failrec);

	return 0;
}

/*
 * Can be called when
 * - hold extent lock
 * - under ordered extent
 * - the inode is freeing
 */
void btrfs_free_io_failure_record(struct inode *inode, u64 start, u64 end)
{
	struct extent_io_tree *failure_tree = &BTRFS_I(inode)->io_failure_tree;
	struct io_failure_record *failrec;
	struct extent_state *state, *next;

	if (RB_EMPTY_ROOT(&failure_tree->state))
		return;

	spin_lock(&failure_tree->lock);
	state = find_first_extent_bit_state(failure_tree, start, EXTENT_DIRTY);
	while (state) {
		if (state->start > end)
			break;

		ASSERT(state->end <= end);

		next = next_state(state);

		failrec = state->failrec;
		free_extent_state(state);
		kfree(failrec);

		state = next;
	}
	spin_unlock(&failure_tree->lock);
}

int btrfs_get_io_failure_record(struct inode *inode, u64 start, u64 end,
		struct io_failure_record **failrec_ret)
{
	struct io_failure_record *failrec;
	struct extent_map *em;
	struct extent_io_tree *failure_tree = &BTRFS_I(inode)->io_failure_tree;
	struct extent_io_tree *tree = &BTRFS_I(inode)->io_tree;
	struct extent_map_tree *em_tree = &BTRFS_I(inode)->extent_tree;
	int ret;
	u64 logical;

	ret = get_state_failrec(failure_tree, start, &failrec);
	if (ret) {
		failrec = kzalloc(sizeof(*failrec), GFP_NOFS);
		if (!failrec)
			return -ENOMEM;

		failrec->start = start;
		failrec->len = end - start + 1;
		failrec->this_mirror = 0;
		failrec->bio_flags = 0;
		failrec->in_validation = 0;

		read_lock(&em_tree->lock);
		em = lookup_extent_mapping(em_tree, start, failrec->len);
		if (!em) {
			read_unlock(&em_tree->lock);
			kfree(failrec);
			return -EIO;
		}

		if (em->start > start || em->start + em->len <= start) {
			free_extent_map(em);
			em = NULL;
		}
		read_unlock(&em_tree->lock);
		if (!em) {
			kfree(failrec);
			return -EIO;
		}

		logical = start - em->start;
		logical = em->block_start + logical;
		if (test_bit(EXTENT_FLAG_COMPRESSED, &em->flags)) {
			logical = em->block_start;
			failrec->bio_flags = EXTENT_BIO_COMPRESSED;
			extent_set_compress_type(&failrec->bio_flags,
						 em->compress_type);
		}

		pr_debug("Get IO Failure Record: (new) logical=%llu, start=%llu, len=%llu\n",
			 logical, start, failrec->len);

		failrec->logical = logical;
		free_extent_map(em);

		/* set the bits in the private failure tree */
		ret = set_extent_bits(failure_tree, start, end,
					EXTENT_LOCKED | EXTENT_DIRTY);
		if (ret >= 0)
			ret = set_state_failrec(failure_tree, start, failrec);
		/* set the bits in the inode's tree */
		if (ret >= 0)
			ret = set_extent_bits(tree, start, end, EXTENT_DAMAGED);
		if (ret < 0) {
			kfree(failrec);
			return ret;
		}
	} else {
		pr_debug("Get IO Failure Record: (found) logical=%llu, start=%llu, len=%llu, validation=%d\n",
			 failrec->logical, failrec->start, failrec->len,
			 failrec->in_validation);
		/*
		 * when data can be on disk more than twice, add to failrec here
		 * (e.g. with a list for failed_mirror) to make
		 * clean_io_failure() clean all those errors at once.
		 */
	}

	*failrec_ret = failrec;

	return 0;
}

int btrfs_check_repairable(struct inode *inode, struct bio *failed_bio,
			   struct io_failure_record *failrec, int failed_mirror)
{
	int num_copies;

	num_copies = btrfs_num_copies(BTRFS_I(inode)->root->fs_info,
				      failrec->logical, failrec->len);
	if (num_copies == 1) {
		/*
		 * we only have a single copy of the data, so don't bother with
		 * all the retry and error correction code that follows. no
		 * matter what the error is, it is very likely to persist.
		 */
		pr_debug("Check Repairable: cannot repair, num_copies=%d, next_mirror %d, failed_mirror %d\n",
			 num_copies, failrec->this_mirror, failed_mirror);
		return 0;
	}

	/*
	 * there are two premises:
	 *	a) deliver good data to the caller
	 *	b) correct the bad sectors on disk
	 */
	if (failed_bio->bi_vcnt > 1) {
		/*
		 * to fulfill b), we need to know the exact failing sectors, as
		 * we don't want to rewrite any more than the failed ones. thus,
		 * we need separate read requests for the failed bio
		 *
		 * if the following BUG_ON triggers, our validation request got
		 * merged. we need separate requests for our algorithm to work.
		 */
		BUG_ON(failrec->in_validation);
		failrec->in_validation = 1;
		failrec->this_mirror = failed_mirror;
	} else {
		/*
		 * we're ready to fulfill a) and b) alongside. get a good copy
		 * of the failed sector and if we succeed, we have setup
		 * everything for repair_io_failure to do the rest for us.
		 */
		if (failrec->in_validation) {
			BUG_ON(failrec->this_mirror != failed_mirror);
			failrec->in_validation = 0;
			failrec->this_mirror = 0;
		}
		failrec->failed_mirror = failed_mirror;
		failrec->this_mirror++;
		if (failrec->this_mirror == failed_mirror)
			failrec->this_mirror++;
	}

	if (failrec->this_mirror > num_copies) {
		pr_debug("Check Repairable: (fail) num_copies=%d, next_mirror %d, failed_mirror %d\n",
			 num_copies, failrec->this_mirror, failed_mirror);
		return 0;
	}

	return 1;
}


struct bio *btrfs_create_repair_bio(struct inode *inode, struct bio *failed_bio,
				    struct io_failure_record *failrec,
				    struct page *page, int pg_offset, int icsum,
				    bio_end_io_t *endio_func, void *data)
{
	struct bio *bio;
	struct btrfs_io_bio *btrfs_failed_bio;
	struct btrfs_io_bio *btrfs_bio;

	bio = btrfs_io_bio_alloc(GFP_NOFS, 1);
	if (!bio)
		return NULL;

	bio->bi_end_io = endio_func;
	bio->bi_iter.bi_sector = failrec->logical >> 9;
	bio->bi_bdev = BTRFS_I(inode)->root->fs_info->fs_devices->latest_bdev;
	bio->bi_iter.bi_size = 0;
	bio->bi_private = data;

	btrfs_failed_bio = btrfs_io_bio(failed_bio);
	if (btrfs_failed_bio->csum) {
		struct btrfs_fs_info *fs_info = BTRFS_I(inode)->root->fs_info;
		u16 csum_size = btrfs_super_csum_size(fs_info->super_copy);

		btrfs_bio = btrfs_io_bio(bio);
		btrfs_bio->csum = btrfs_bio->csum_inline;
		icsum *= csum_size;
		memcpy(btrfs_bio->csum, btrfs_failed_bio->csum + icsum,
		       csum_size);
	}

	bio_add_page(bio, page, failrec->len, pg_offset);

	return bio;
}

/*
 * this is a generic handler for readpage errors (default
 * readpage_io_failed_hook). if other copies exist, read those and write back
 * good data to the failed position. does not investigate in remapping the
 * failed extent elsewhere, hoping the device will be smart enough to do this as
 * needed
 */

static int bio_readpage_error(struct bio *failed_bio, u64 phy_offset,
			      struct page *page, u64 start, u64 end,
			      int failed_mirror)
{
	struct io_failure_record *failrec;
	struct inode *inode = page->mapping->host;
	struct extent_io_tree *tree = &BTRFS_I(inode)->io_tree;
	struct bio *bio;
	int read_mode;
	int ret;

	BUG_ON(bio_op(failed_bio) == REQ_OP_WRITE);

	ret = btrfs_get_io_failure_record(inode, start, end, &failrec);
	if (ret)
		return ret;

	ret = btrfs_check_repairable(inode, failed_bio, failrec, failed_mirror);
	if (!ret) {
		free_io_failure(inode, failrec);
		return -EIO;
	}

	if (failed_bio->bi_vcnt > 1)
		read_mode = READ_SYNC | REQ_FAILFAST_DEV;
	else
		read_mode = READ_SYNC;

	phy_offset >>= inode->i_sb->s_blocksize_bits;
	bio = btrfs_create_repair_bio(inode, failed_bio, failrec, page,
				      start - page_offset(page),
				      (int)phy_offset, failed_bio->bi_end_io,
				      NULL);
	if (!bio) {
		free_io_failure(inode, failrec);
		return -EIO;
	}
	bio_set_op_attrs(bio, REQ_OP_READ, read_mode);

	pr_debug("Repair Read Error: submitting new read[%#x] to this_mirror=%d, in_validation=%d\n",
		 read_mode, failrec->this_mirror, failrec->in_validation);

	ret = tree->ops->submit_bio_hook(inode, bio, failrec->this_mirror,
					 failrec->bio_flags, 0);
	if (ret) {
		free_io_failure(inode, failrec);
		bio_put(bio);
	}

	return ret;
}

/* lots and lots of room for performance fixes in the end_bio funcs */

void end_extent_writepage(struct page *page, int err, u64 start, u64 end)
{
	int uptodate = (err == 0);
	struct extent_io_tree *tree;
	int ret = 0;

	tree = &BTRFS_I(page->mapping->host)->io_tree;

	if (tree->ops && tree->ops->writepage_end_io_hook) {
		ret = tree->ops->writepage_end_io_hook(page, start,
					       end, NULL, uptodate);
		if (ret)
			uptodate = 0;
	}

	if (!uptodate) {
		ClearPageUptodate(page);
		SetPageError(page);
		ret = ret < 0 ? ret : -EIO;
		mapping_set_error(page->mapping, ret);
	}
}

/*
 * after a writepage IO is done, we need to:
 * clear the uptodate bits on error
 * clear the writeback bits in the extent tree for this IO
 * end_page_writeback if the page has no more pending IO
 *
 * Scheduling is not allowed, so the extent state tree is expected
 * to have one and only one object corresponding to this IO.
 */
static void end_bio_extent_writepage(struct bio *bio)
{
	struct bio_vec *bvec;
	u64 start;
	u64 end;
	int i;

	bio_for_each_segment_all(bvec, bio, i) {
		struct page *page = bvec->bv_page;

		/* We always issue full-page reads, but if some block
		 * in a page fails to read, blk_update_request() will
		 * advance bv_offset and adjust bv_len to compensate.
		 * Print a warning for nonzero offsets, and an error
		 * if they don't add up to a full page.  */
		if (bvec->bv_offset || bvec->bv_len != PAGE_SIZE) {
			if (bvec->bv_offset + bvec->bv_len != PAGE_SIZE)
				btrfs_err(BTRFS_I(page->mapping->host)->root->fs_info,
				   "partial page write in btrfs with offset %u and length %u",
					bvec->bv_offset, bvec->bv_len);
			else
				btrfs_info(BTRFS_I(page->mapping->host)->root->fs_info,
				   "incomplete page write in btrfs with offset %u and "
				   "length %u",
					bvec->bv_offset, bvec->bv_len);
		}

		start = page_offset(page);
		end = start + bvec->bv_offset + bvec->bv_len - 1;

		end_extent_writepage(page, bio->bi_error, start, end);
		end_page_writeback(page);
	}

	bio_put(bio);
}

static void
endio_readpage_release_extent(struct extent_io_tree *tree, u64 start, u64 len,
			      int uptodate)
{
	struct extent_state *cached = NULL;
	u64 end = start + len - 1;

	if (uptodate && tree->track_uptodate)
		set_extent_uptodate(tree, start, end, &cached, GFP_ATOMIC);
	unlock_extent_cached(tree, start, end, &cached, GFP_ATOMIC);
}

/*
 * after a readpage IO is done, we need to:
 * clear the uptodate bits on error
 * set the uptodate bits if things worked
 * set the page up to date if all extents in the tree are uptodate
 * clear the lock bit in the extent tree
 * unlock the page if there are no other extents locked for it
 *
 * Scheduling is not allowed, so the extent state tree is expected
 * to have one and only one object corresponding to this IO.
 */
static void end_bio_extent_readpage(struct bio *bio)
{
	struct bio_vec *bvec;
	int uptodate = !bio->bi_error;
	struct btrfs_io_bio *io_bio = btrfs_io_bio(bio);
	struct extent_io_tree *tree;
	u64 offset = 0;
	u64 start;
	u64 end;
	u64 len;
	u64 extent_start = 0;
	u64 extent_len = 0;
	int mirror;
	int ret;
	int i;

	bio_for_each_segment_all(bvec, bio, i) {
		struct page *page = bvec->bv_page;
		struct inode *inode = page->mapping->host;

		pr_debug("end_bio_extent_readpage: bi_sector=%llu, err=%d, "
			 "mirror=%u\n", (u64)bio->bi_iter.bi_sector,
			 bio->bi_error, io_bio->mirror_num);
		tree = &BTRFS_I(inode)->io_tree;

		/* We always issue full-page reads, but if some block
		 * in a page fails to read, blk_update_request() will
		 * advance bv_offset and adjust bv_len to compensate.
		 * Print a warning for nonzero offsets, and an error
		 * if they don't add up to a full page.  */
		if (bvec->bv_offset || bvec->bv_len != PAGE_SIZE) {
			if (bvec->bv_offset + bvec->bv_len != PAGE_SIZE)
				btrfs_err(BTRFS_I(page->mapping->host)->root->fs_info,
				   "partial page read in btrfs with offset %u and length %u",
					bvec->bv_offset, bvec->bv_len);
			else
				btrfs_info(BTRFS_I(page->mapping->host)->root->fs_info,
				   "incomplete page read in btrfs with offset %u and "
				   "length %u",
					bvec->bv_offset, bvec->bv_len);
		}

		start = page_offset(page);
		end = start + bvec->bv_offset + bvec->bv_len - 1;
		len = bvec->bv_len;

		mirror = io_bio->mirror_num;
		if (likely(uptodate && tree->ops &&
			   tree->ops->readpage_end_io_hook)) {
			ret = tree->ops->readpage_end_io_hook(io_bio, offset,
							      page, start, end,
							      mirror);
			if (ret)
				uptodate = 0;
			else
				clean_io_failure(inode, start, page, 0);
		}

		if (likely(uptodate))
			goto readpage_ok;

		if (tree->ops && tree->ops->readpage_io_failed_hook) {
			ret = tree->ops->readpage_io_failed_hook(page, mirror);
			if (!ret && !bio->bi_error)
				uptodate = 1;
		} else {
			/*
			 * The generic bio_readpage_error handles errors the
			 * following way: If possible, new read requests are
			 * created and submitted and will end up in
			 * end_bio_extent_readpage as well (if we're lucky, not
			 * in the !uptodate case). In that case it returns 0 and
			 * we just go on with the next page in our bio. If it
			 * can't handle the error it will return -EIO and we
			 * remain responsible for that page.
			 */
			ret = bio_readpage_error(bio, offset, page, start, end,
						 mirror);
			if (ret == 0) {
				uptodate = !bio->bi_error;
				offset += len;
				continue;
			}
		}
readpage_ok:
		if (likely(uptodate)) {
			loff_t i_size = i_size_read(inode);
			pgoff_t end_index = i_size >> PAGE_SHIFT;
			unsigned off;

			/* Zero out the end if this page straddles i_size */
			off = i_size & (PAGE_SIZE-1);
			if (page->index == end_index && off)
				zero_user_segment(page, off, PAGE_SIZE);
			SetPageUptodate(page);
		} else {
			ClearPageUptodate(page);
			SetPageError(page);
		}
		unlock_page(page);
		offset += len;

		if (unlikely(!uptodate)) {
			if (extent_len) {
				endio_readpage_release_extent(tree,
							      extent_start,
							      extent_len, 1);
				extent_start = 0;
				extent_len = 0;
			}
			endio_readpage_release_extent(tree, start,
						      end - start + 1, 0);
		} else if (!extent_len) {
			extent_start = start;
			extent_len = end + 1 - start;
		} else if (extent_start + extent_len == start) {
			extent_len += end + 1 - start;
		} else {
			endio_readpage_release_extent(tree, extent_start,
						      extent_len, uptodate);
			extent_start = start;
			extent_len = end + 1 - start;
		}
	}

	if (extent_len)
		endio_readpage_release_extent(tree, extent_start, extent_len,
					      uptodate);
	if (io_bio->end_io)
		io_bio->end_io(io_bio, bio->bi_error);
	bio_put(bio);
}

/*
 * this allocates from the btrfs_bioset.  We're returning a bio right now
 * but you can call btrfs_io_bio for the appropriate container_of magic
 */
struct bio *
btrfs_bio_alloc(struct block_device *bdev, u64 first_sector, int nr_vecs,
		gfp_t gfp_flags)
{
	struct btrfs_io_bio *btrfs_bio;
	struct bio *bio;

	bio = bio_alloc_bioset(gfp_flags, nr_vecs, btrfs_bioset);

	if (bio == NULL && (current->flags & PF_MEMALLOC)) {
		while (!bio && (nr_vecs /= 2)) {
			bio = bio_alloc_bioset(gfp_flags,
					       nr_vecs, btrfs_bioset);
		}
	}

	if (bio) {
		bio->bi_bdev = bdev;
		bio->bi_iter.bi_sector = first_sector;
		btrfs_bio = btrfs_io_bio(bio);
		btrfs_bio->csum = NULL;
		btrfs_bio->csum_allocated = NULL;
		btrfs_bio->end_io = NULL;
	}
	return bio;
}

struct bio *btrfs_bio_clone(struct bio *bio, gfp_t gfp_mask)
{
	struct btrfs_io_bio *btrfs_bio;
	struct bio *new;

	new = bio_clone_bioset(bio, gfp_mask, btrfs_bioset);
	if (new) {
		btrfs_bio = btrfs_io_bio(new);
		btrfs_bio->csum = NULL;
		btrfs_bio->csum_allocated = NULL;
		btrfs_bio->end_io = NULL;

#ifdef CONFIG_BLK_CGROUP
		/* FIXME, put this into bio_clone_bioset */
		if (bio->bi_css)
			bio_associate_blkcg(new, bio->bi_css);
#endif
	}
	return new;
}

/* this also allocates from the btrfs_bioset */
struct bio *btrfs_io_bio_alloc(gfp_t gfp_mask, unsigned int nr_iovecs)
{
	struct btrfs_io_bio *btrfs_bio;
	struct bio *bio;

	bio = bio_alloc_bioset(gfp_mask, nr_iovecs, btrfs_bioset);
	if (bio) {
		btrfs_bio = btrfs_io_bio(bio);
		btrfs_bio->csum = NULL;
		btrfs_bio->csum_allocated = NULL;
		btrfs_bio->end_io = NULL;
	}
	return bio;
}


static int __must_check submit_one_bio(struct bio *bio, int mirror_num,
				       unsigned long bio_flags)
{
	int ret = 0;
	struct bio_vec *bvec = bio->bi_io_vec + bio->bi_vcnt - 1;
	struct page *page = bvec->bv_page;
	struct extent_io_tree *tree = bio->bi_private;
	u64 start;

	start = page_offset(page) + bvec->bv_offset;

	bio->bi_private = NULL;
	bio_get(bio);

	if (tree->ops && tree->ops->submit_bio_hook)
		ret = tree->ops->submit_bio_hook(page->mapping->host, bio,
					   mirror_num, bio_flags, start);
	else
		btrfsic_submit_bio(bio);

	bio_put(bio);
	return ret;
}

static int merge_bio(struct extent_io_tree *tree, struct page *page,
		     unsigned long offset, size_t size, struct bio *bio,
		     unsigned long bio_flags)
{
	int ret = 0;
	if (tree->ops && tree->ops->merge_bio_hook)
		ret = tree->ops->merge_bio_hook(page, offset, size, bio,
						bio_flags);
	return ret;

}

static int submit_extent_page(int op, int op_flags, struct extent_io_tree *tree,
			      struct writeback_control *wbc,
			      struct page *page, sector_t sector,
			      size_t size, unsigned long offset,
			      struct block_device *bdev,
			      struct bio **bio_ret,
			      unsigned long max_pages,
			      bio_end_io_t end_io_func,
			      int mirror_num,
			      unsigned long prev_bio_flags,
			      unsigned long bio_flags,
			      bool force_bio_submit)
{
	int ret = 0;
	struct bio *bio;
	int contig = 0;
	int old_compressed = prev_bio_flags & EXTENT_BIO_COMPRESSED;
	size_t page_size = min_t(size_t, size, PAGE_SIZE);

	if (bio_ret && *bio_ret) {
		bio = *bio_ret;
		if (old_compressed)
			contig = bio->bi_iter.bi_sector == sector;
		else
			contig = bio_end_sector(bio) == sector;

		if (prev_bio_flags != bio_flags || !contig ||
		    force_bio_submit ||
		    merge_bio(tree, page, offset, page_size, bio, bio_flags) ||
		    bio_add_page(bio, page, page_size, offset) < page_size) {
			ret = submit_one_bio(bio, mirror_num, prev_bio_flags);
			if (ret < 0) {
				*bio_ret = NULL;
				return ret;
			}
			bio = NULL;
		} else {
			if (wbc)
				wbc_account_io(wbc, page, page_size);
			return 0;
		}
	}

	bio = btrfs_bio_alloc(bdev, sector, BIO_MAX_PAGES,
			GFP_NOFS | __GFP_HIGH);
	if (!bio)
		return -ENOMEM;

	bio_add_page(bio, page, page_size, offset);
	bio->bi_end_io = end_io_func;
	bio->bi_private = tree;
	bio_set_op_attrs(bio, op, op_flags);
	if (wbc) {
		wbc_init_bio(wbc, bio);
		wbc_account_io(wbc, page, page_size);
	}

	if (bio_ret)
		*bio_ret = bio;
	else
		ret = submit_one_bio(bio, mirror_num, bio_flags);

	return ret;
}

static void attach_extent_buffer_page(struct extent_buffer *eb,
				      struct page *page)
{
	if (!PagePrivate(page)) {
		SetPagePrivate(page);
		get_page(page);
		set_page_private(page, (unsigned long)eb);
	} else {
		WARN_ON(page->private != (unsigned long)eb);
	}
}

void set_page_extent_mapped(struct page *page)
{
	if (!PagePrivate(page)) {
		SetPagePrivate(page);
		get_page(page);
		set_page_private(page, EXTENT_PAGE_PRIVATE);
	}
}

static struct extent_map *
__get_extent_map(struct inode *inode, struct page *page, size_t pg_offset,
		 u64 start, u64 len, get_extent_t *get_extent,
		 struct extent_map **em_cached)
{
	struct extent_map *em;

	if (em_cached && *em_cached) {
		em = *em_cached;
		if (extent_map_in_tree(em) && start >= em->start &&
		    start < extent_map_end(em)) {
			atomic_inc(&em->refs);
			return em;
		}

		free_extent_map(em);
		*em_cached = NULL;
	}

	em = get_extent(inode, page, pg_offset, start, len, 0);
	if (em_cached && !IS_ERR_OR_NULL(em)) {
		BUG_ON(*em_cached);
		atomic_inc(&em->refs);
		*em_cached = em;
	}
	return em;
}
/*
 * basic readpage implementation.  Locked extent state structs are inserted
 * into the tree that are removed when the IO is done (by the end_io
 * handlers)
 * XXX JDM: This needs looking at to ensure proper page locking
 * return 0 on success, otherwise return error
 */
static int __do_readpage(struct extent_io_tree *tree,
			 struct page *page,
			 get_extent_t *get_extent,
			 struct extent_map **em_cached,
			 struct bio **bio, int mirror_num,
			 unsigned long *bio_flags, int read_flags,
			 u64 *prev_em_start)
{
	struct inode *inode = page->mapping->host;
	u64 start = page_offset(page);
	u64 page_end = start + PAGE_SIZE - 1;
	u64 end;
	u64 cur = start;
	u64 extent_offset;
	u64 last_byte = i_size_read(inode);
	u64 block_start;
	u64 cur_end;
	sector_t sector;
	struct extent_map *em;
	struct block_device *bdev;
	int ret = 0;
	int nr = 0;
	size_t pg_offset = 0;
	size_t iosize;
	size_t disk_io_size;
	size_t blocksize = inode->i_sb->s_blocksize;
	unsigned long this_bio_flag = 0;

	set_page_extent_mapped(page);

	end = page_end;
	if (!PageUptodate(page)) {
		if (cleancache_get_page(page) == 0) {
			BUG_ON(blocksize != PAGE_SIZE);
			unlock_extent(tree, start, end);
			goto out;
		}
	}

	if (page->index == last_byte >> PAGE_SHIFT) {
		char *userpage;
		size_t zero_offset = last_byte & (PAGE_SIZE - 1);

		if (zero_offset) {
			iosize = PAGE_SIZE - zero_offset;
			userpage = kmap_atomic(page);
			memset(userpage + zero_offset, 0, iosize);
			flush_dcache_page(page);
			kunmap_atomic(userpage);
		}
	}
	while (cur <= end) {
		unsigned long pnr = (last_byte >> PAGE_SHIFT) + 1;
		bool force_bio_submit = false;

		if (cur >= last_byte) {
			char *userpage;
			struct extent_state *cached = NULL;

			iosize = PAGE_SIZE - pg_offset;
			userpage = kmap_atomic(page);
			memset(userpage + pg_offset, 0, iosize);
			flush_dcache_page(page);
			kunmap_atomic(userpage);
			set_extent_uptodate(tree, cur, cur + iosize - 1,
					    &cached, GFP_NOFS);
			unlock_extent_cached(tree, cur,
					     cur + iosize - 1,
					     &cached, GFP_NOFS);
			break;
		}
		em = __get_extent_map(inode, page, pg_offset, cur,
				      end - cur + 1, get_extent, em_cached);
		if (IS_ERR_OR_NULL(em)) {
			SetPageError(page);
			unlock_extent(tree, cur, end);
			break;
		}
		extent_offset = cur - em->start;
		BUG_ON(extent_map_end(em) <= cur);
		BUG_ON(end < cur);

		if (test_bit(EXTENT_FLAG_COMPRESSED, &em->flags)) {
			this_bio_flag |= EXTENT_BIO_COMPRESSED;
			extent_set_compress_type(&this_bio_flag,
						 em->compress_type);
		}

		iosize = min(extent_map_end(em) - cur, end - cur + 1);
		cur_end = min(extent_map_end(em) - 1, end);
		iosize = ALIGN(iosize, blocksize);
		if (this_bio_flag & EXTENT_BIO_COMPRESSED) {
			disk_io_size = em->block_len;
			sector = em->block_start >> 9;
		} else {
			sector = (em->block_start + extent_offset) >> 9;
			disk_io_size = iosize;
		}
		bdev = em->bdev;
		block_start = em->block_start;
		if (test_bit(EXTENT_FLAG_PREALLOC, &em->flags))
			block_start = EXTENT_MAP_HOLE;

		/*
		 * If we have a file range that points to a compressed extent
		 * and it's followed by a consecutive file range that points to
		 * to the same compressed extent (possibly with a different
		 * offset and/or length, so it either points to the whole extent
		 * or only part of it), we must make sure we do not submit a
		 * single bio to populate the pages for the 2 ranges because
		 * this makes the compressed extent read zero out the pages
		 * belonging to the 2nd range. Imagine the following scenario:
		 *
		 *  File layout
		 *  [0 - 8K]                     [8K - 24K]
		 *    |                               |
		 *    |                               |
		 * points to extent X,         points to extent X,
		 * offset 4K, length of 8K     offset 0, length 16K
		 *
		 * [extent X, compressed length = 4K uncompressed length = 16K]
		 *
		 * If the bio to read the compressed extent covers both ranges,
		 * it will decompress extent X into the pages belonging to the
		 * first range and then it will stop, zeroing out the remaining
		 * pages that belong to the other range that points to extent X.
		 * So here we make sure we submit 2 bios, one for the first
		 * range and another one for the third range. Both will target
		 * the same physical extent from disk, but we can't currently
		 * make the compressed bio endio callback populate the pages
		 * for both ranges because each compressed bio is tightly
		 * coupled with a single extent map, and each range can have
		 * an extent map with a different offset value relative to the
		 * uncompressed data of our extent and different lengths. This
		 * is a corner case so we prioritize correctness over
		 * non-optimal behavior (submitting 2 bios for the same extent).
		 */
		if (test_bit(EXTENT_FLAG_COMPRESSED, &em->flags) &&
		    prev_em_start && *prev_em_start != (u64)-1 &&
		    *prev_em_start != em->orig_start)
			force_bio_submit = true;

		if (prev_em_start)
			*prev_em_start = em->orig_start;

		free_extent_map(em);
		em = NULL;

		/* we've found a hole, just zero and go on */
		if (block_start == EXTENT_MAP_HOLE) {
			char *userpage;
			struct extent_state *cached = NULL;

			userpage = kmap_atomic(page);
			memset(userpage + pg_offset, 0, iosize);
			flush_dcache_page(page);
			kunmap_atomic(userpage);

			set_extent_uptodate(tree, cur, cur + iosize - 1,
					    &cached, GFP_NOFS);
			unlock_extent_cached(tree, cur,
					     cur + iosize - 1,
					     &cached, GFP_NOFS);
			cur = cur + iosize;
			pg_offset += iosize;
			continue;
		}
		/* the get_extent function already copied into the page */
		if (test_range_bit(tree, cur, cur_end,
				   EXTENT_UPTODATE, 1, NULL)) {
			check_page_uptodate(tree, page);
			unlock_extent(tree, cur, cur + iosize - 1);
			cur = cur + iosize;
			pg_offset += iosize;
			continue;
		}
		/* we have an inline extent but it didn't get marked up
		 * to date.  Error out
		 */
		if (block_start == EXTENT_MAP_INLINE) {
			SetPageError(page);
			unlock_extent(tree, cur, cur + iosize - 1);
			cur = cur + iosize;
			pg_offset += iosize;
			continue;
		}

		pnr -= page->index;
		ret = submit_extent_page(REQ_OP_READ, read_flags, tree, NULL,
					 page, sector, disk_io_size, pg_offset,
					 bdev, bio, pnr,
					 end_bio_extent_readpage, mirror_num,
					 *bio_flags,
					 this_bio_flag,
					 force_bio_submit);
		if (!ret) {
			nr++;
			*bio_flags = this_bio_flag;
		} else {
			SetPageError(page);
			unlock_extent(tree, cur, cur + iosize - 1);
			goto out;
		}
		cur = cur + iosize;
		pg_offset += iosize;
	}
out:
	if (!nr) {
		if (!PageError(page))
			SetPageUptodate(page);
		unlock_page(page);
	}
	return ret;
}

static inline void __do_contiguous_readpages(struct extent_io_tree *tree,
					     struct page *pages[], int nr_pages,
					     u64 start, u64 end,
					     get_extent_t *get_extent,
					     struct extent_map **em_cached,
					     struct bio **bio, int mirror_num,
					     unsigned long *bio_flags,
					     u64 *prev_em_start)
{
	struct inode *inode;
	struct btrfs_ordered_extent *ordered;
	int index;

	inode = pages[0]->mapping->host;
	while (1) {
		lock_extent(tree, start, end);
		ordered = btrfs_lookup_ordered_range(inode, start,
						     end - start + 1);
		if (!ordered)
			break;
		unlock_extent(tree, start, end);
		btrfs_start_ordered_extent(inode, ordered, 1);
		btrfs_put_ordered_extent(ordered);
	}

	for (index = 0; index < nr_pages; index++) {
		__do_readpage(tree, pages[index], get_extent, em_cached, bio,
			      mirror_num, bio_flags, 0, prev_em_start);
		put_page(pages[index]);
	}
}

static void __extent_readpages(struct extent_io_tree *tree,
			       struct page *pages[],
			       int nr_pages, get_extent_t *get_extent,
			       struct extent_map **em_cached,
			       struct bio **bio, int mirror_num,
			       unsigned long *bio_flags,
			       u64 *prev_em_start)
{
	u64 start = 0;
	u64 end = 0;
	u64 page_start;
	int index;
	int first_index = 0;

	for (index = 0; index < nr_pages; index++) {
		page_start = page_offset(pages[index]);
		if (!end) {
			start = page_start;
			end = start + PAGE_SIZE - 1;
			first_index = index;
		} else if (end + 1 == page_start) {
			end += PAGE_SIZE;
		} else {
			__do_contiguous_readpages(tree, &pages[first_index],
						  index - first_index, start,
						  end, get_extent, em_cached,
						  bio, mirror_num, bio_flags,
						  prev_em_start);
			start = page_start;
			end = start + PAGE_SIZE - 1;
			first_index = index;
		}
	}

	if (end)
		__do_contiguous_readpages(tree, &pages[first_index],
					  index - first_index, start,
					  end, get_extent, em_cached, bio,
					  mirror_num, bio_flags,
					  prev_em_start);
}

static int __extent_read_full_page(struct extent_io_tree *tree,
				   struct page *page,
				   get_extent_t *get_extent,
				   struct bio **bio, int mirror_num,
				   unsigned long *bio_flags, int read_flags)
{
	struct inode *inode = page->mapping->host;
	struct btrfs_ordered_extent *ordered;
	u64 start = page_offset(page);
	u64 end = start + PAGE_SIZE - 1;
	int ret;

	while (1) {
		lock_extent(tree, start, end);
		ordered = btrfs_lookup_ordered_range(inode, start,
						PAGE_SIZE);
		if (!ordered)
			break;
		unlock_extent(tree, start, end);
		btrfs_start_ordered_extent(inode, ordered, 1);
		btrfs_put_ordered_extent(ordered);
	}

	ret = __do_readpage(tree, page, get_extent, NULL, bio, mirror_num,
			    bio_flags, read_flags, NULL);
	return ret;
}

int extent_read_full_page(struct extent_io_tree *tree, struct page *page,
			    get_extent_t *get_extent, int mirror_num)
{
	struct bio *bio = NULL;
	unsigned long bio_flags = 0;
	int ret;

	ret = __extent_read_full_page(tree, page, get_extent, &bio, mirror_num,
				      &bio_flags, 0);
	if (bio)
		ret = submit_one_bio(bio, mirror_num, bio_flags);
	return ret;
}

static void update_nr_written(struct page *page, struct writeback_control *wbc,
			      unsigned long nr_written)
{
	wbc->nr_to_write -= nr_written;
}

/*
 * helper for __extent_writepage, doing all of the delayed allocation setup.
 *
 * This returns 1 if our fill_delalloc function did all the work required
 * to write the page (copy into inline extent).  In this case the IO has
 * been started and the page is already unlocked.
 *
 * This returns 0 if all went well (page still locked)
 * This returns < 0 if there were errors (page still locked)
 */
static noinline_for_stack int writepage_delalloc(struct inode *inode,
			      struct page *page, struct writeback_control *wbc,
			      struct extent_page_data *epd,
			      u64 delalloc_start,
			      unsigned long *nr_written)
{
	struct extent_io_tree *tree = epd->tree;
	u64 page_end = delalloc_start + PAGE_SIZE - 1;
	u64 nr_delalloc;
	u64 delalloc_to_write = 0;
	u64 delalloc_end = 0;
	int ret;
	int page_started = 0;

	if (epd->extent_locked || !tree->ops || !tree->ops->fill_delalloc)
		return 0;

	while (delalloc_end < page_end) {
		nr_delalloc = find_lock_delalloc_range(inode, tree,
					       page,
					       &delalloc_start,
					       &delalloc_end,
					       BTRFS_MAX_EXTENT_SIZE);
		if (nr_delalloc == 0) {
			delalloc_start = delalloc_end + 1;
			continue;
		}
		ret = tree->ops->fill_delalloc(inode, page,
					       delalloc_start,
					       delalloc_end,
					       &page_started,
					       nr_written);
		/* File system has been set read-only */
		if (ret) {
			SetPageError(page);
			/* fill_delalloc should be return < 0 for error
			 * but just in case, we use > 0 here meaning the
			 * IO is started, so we don't want to return > 0
			 * unless things are going well.
			 */
			ret = ret < 0 ? ret : -EIO;
			goto done;
		}
		/*
		 * delalloc_end is already one less than the total length, so
		 * we don't subtract one from PAGE_SIZE
		 */
		delalloc_to_write += (delalloc_end - delalloc_start +
				      PAGE_SIZE) >> PAGE_SHIFT;
		delalloc_start = delalloc_end + 1;
	}
	if (wbc->nr_to_write < delalloc_to_write) {
		int thresh = 8192;

		if (delalloc_to_write < thresh * 2)
			thresh = delalloc_to_write;
		wbc->nr_to_write = min_t(u64, delalloc_to_write,
					 thresh);
	}

	/* did the fill delalloc function already unlock and start
	 * the IO?
	 */
	if (page_started) {
		/*
		 * we've unlocked the page, so we can't update
		 * the mapping's writeback index, just update
		 * nr_to_write.
		 */
		wbc->nr_to_write -= *nr_written;
		return 1;
	}

	ret = 0;

done:
	return ret;
}

/*
 * helper for __extent_writepage.  This calls the writepage start hooks,
 * and does the loop to map the page into extents and bios.
 *
 * We return 1 if the IO is started and the page is unlocked,
 * 0 if all went well (page still locked)
 * < 0 if there were errors (page still locked)
 */
static noinline_for_stack int __extent_writepage_io(struct inode *inode,
				 struct page *page,
				 struct writeback_control *wbc,
				 struct extent_page_data *epd,
				 loff_t i_size,
				 unsigned long nr_written,
				 int write_flags, int *nr_ret)
{
	struct extent_io_tree *tree = epd->tree;
	u64 start = page_offset(page);
	u64 page_end = start + PAGE_SIZE - 1;
	u64 end;
	u64 cur = start;
	u64 extent_offset;
	u64 block_start;
	u64 iosize;
	sector_t sector;
	struct extent_state *cached_state = NULL;
	struct extent_map *em;
	struct block_device *bdev;
	size_t pg_offset = 0;
	size_t blocksize;
	int ret = 0;
	int nr = 0;
	bool compressed;

	if (tree->ops && tree->ops->writepage_start_hook) {
		ret = tree->ops->writepage_start_hook(page, start,
						      page_end);
		if (ret) {
			/* Fixup worker will requeue */
			if (ret == -EBUSY)
				wbc->pages_skipped++;
			else
				redirty_page_for_writepage(wbc, page);

			update_nr_written(page, wbc, nr_written);
			unlock_page(page);
			ret = 1;
			goto done_unlocked;
		}
	}

	/*
	 * we don't want to touch the inode after unlocking the page,
	 * so we update the mapping writeback index now
	 */
	update_nr_written(page, wbc, nr_written + 1);

	end = page_end;
	if (i_size <= start) {
		if (tree->ops && tree->ops->writepage_end_io_hook)
			tree->ops->writepage_end_io_hook(page, start,
							 page_end, NULL, 1);
		goto done;
	}

	blocksize = inode->i_sb->s_blocksize;

	while (cur <= end) {
		u64 em_end;
		unsigned long max_nr;

		if (cur >= i_size) {
			if (tree->ops && tree->ops->writepage_end_io_hook)
				tree->ops->writepage_end_io_hook(page, cur,
							 page_end, NULL, 1);
			break;
		}
		em = epd->get_extent(inode, page, pg_offset, cur,
				     end - cur + 1, 1);
		if (IS_ERR_OR_NULL(em)) {
			SetPageError(page);
			ret = PTR_ERR_OR_ZERO(em);
			break;
		}

		extent_offset = cur - em->start;
		em_end = extent_map_end(em);
		BUG_ON(em_end <= cur);
		BUG_ON(end < cur);
		iosize = min(em_end - cur, end - cur + 1);
		iosize = ALIGN(iosize, blocksize);
		sector = (em->block_start + extent_offset) >> 9;
		bdev = em->bdev;
		block_start = em->block_start;
		compressed = test_bit(EXTENT_FLAG_COMPRESSED, &em->flags);
		free_extent_map(em);
		em = NULL;

		/*
		 * compressed and inline extents are written through other
		 * paths in the FS
		 */
		if (compressed || block_start == EXTENT_MAP_HOLE ||
		    block_start == EXTENT_MAP_INLINE) {
			/*
			 * end_io notification does not happen here for
			 * compressed extents
			 */
			if (!compressed && tree->ops &&
			    tree->ops->writepage_end_io_hook)
				tree->ops->writepage_end_io_hook(page, cur,
							 cur + iosize - 1,
							 NULL, 1);
			else if (compressed) {
				/* we don't want to end_page_writeback on
				 * a compressed extent.  this happens
				 * elsewhere
				 */
				nr++;
			}

			cur += iosize;
			pg_offset += iosize;
			continue;
		}

		max_nr = (i_size >> PAGE_SHIFT) + 1;

		set_range_writeback(tree, cur, cur + iosize - 1);
		if (!PageWriteback(page)) {
			btrfs_err(BTRFS_I(inode)->root->fs_info,
				   "page %lu not writeback, cur %llu end %llu",
			       page->index, cur, end);
		}

		ret = submit_extent_page(REQ_OP_WRITE, write_flags, tree, wbc,
					 page, sector, iosize, pg_offset,
					 bdev, &epd->bio, max_nr,
					 end_bio_extent_writepage,
					 0, 0, 0, false);
		if (ret)
			SetPageError(page);

		cur = cur + iosize;
		pg_offset += iosize;
		nr++;
	}
done:
	*nr_ret = nr;

done_unlocked:

	/* drop our reference on any cached states */
	free_extent_state(cached_state);
	return ret;
}

/*
 * the writepage semantics are similar to regular writepage.  extent
 * records are inserted to lock ranges in the tree, and as dirty areas
 * are found, they are marked writeback.  Then the lock bits are removed
 * and the end_io handler clears the writeback ranges
 */
static int __extent_writepage(struct page *page, struct writeback_control *wbc,
			      void *data)
{
	struct inode *inode = page->mapping->host;
	struct extent_page_data *epd = data;
	u64 start = page_offset(page);
	u64 page_end = start + PAGE_SIZE - 1;
	int ret;
	int nr = 0;
	size_t pg_offset = 0;
	loff_t i_size = i_size_read(inode);
	unsigned long end_index = i_size >> PAGE_SHIFT;
	int write_flags = 0;
	unsigned long nr_written = 0;

	if (wbc->sync_mode == WB_SYNC_ALL)
		write_flags = WRITE_SYNC;

	trace___extent_writepage(page, inode, wbc);

	WARN_ON(!PageLocked(page));

	ClearPageError(page);

	pg_offset = i_size & (PAGE_SIZE - 1);
	if (page->index > end_index ||
	   (page->index == end_index && !pg_offset)) {
		page->mapping->a_ops->invalidatepage(page, 0, PAGE_SIZE);
		unlock_page(page);
		return 0;
	}

	if (page->index == end_index) {
		char *userpage;

		userpage = kmap_atomic(page);
		memset(userpage + pg_offset, 0,
		       PAGE_SIZE - pg_offset);
		kunmap_atomic(userpage);
		flush_dcache_page(page);
	}

	pg_offset = 0;

	set_page_extent_mapped(page);

	ret = writepage_delalloc(inode, page, wbc, epd, start, &nr_written);
	if (ret == 1)
		goto done_unlocked;
	if (ret)
		goto done;

	ret = __extent_writepage_io(inode, page, wbc, epd,
				    i_size, nr_written, write_flags, &nr);
	if (ret == 1)
		goto done_unlocked;

done:
	if (nr == 0) {
		/* make sure the mapping tag for page dirty gets cleared */
		set_page_writeback(page);
		end_page_writeback(page);
	}
	if (PageError(page)) {
		ret = ret < 0 ? ret : -EIO;
		end_extent_writepage(page, ret, start, page_end);
	}
	unlock_page(page);
	return ret;

done_unlocked:
	return 0;
}

void wait_on_extent_buffer_writeback(struct extent_buffer *eb)
{
	wait_on_bit_io(&eb->bflags, EXTENT_BUFFER_WRITEBACK,
		       TASK_UNINTERRUPTIBLE);
}

static noinline_for_stack int
lock_extent_buffer_for_io(struct extent_buffer *eb,
			  struct btrfs_fs_info *fs_info,
			  struct extent_page_data *epd)
{
	unsigned long i, num_pages;
	int flush = 0;
	int ret = 0;

	if (!btrfs_try_tree_write_lock(eb)) {
		flush = 1;
		flush_write_bio(epd);
		btrfs_tree_lock(eb);
	}

	if (test_bit(EXTENT_BUFFER_WRITEBACK, &eb->bflags)) {
		btrfs_tree_unlock(eb);
		if (!epd->sync_io)
			return 0;
		if (!flush) {
			flush_write_bio(epd);
			flush = 1;
		}
		while (1) {
			wait_on_extent_buffer_writeback(eb);
			btrfs_tree_lock(eb);
			if (!test_bit(EXTENT_BUFFER_WRITEBACK, &eb->bflags))
				break;
			btrfs_tree_unlock(eb);
		}
	}

	/*
	 * We need to do this to prevent races in people who check if the eb is
	 * under IO since we can end up having no IO bits set for a short period
	 * of time.
	 */
	spin_lock(&eb->refs_lock);
	if (test_and_clear_bit(EXTENT_BUFFER_DIRTY, &eb->bflags)) {
		set_bit(EXTENT_BUFFER_WRITEBACK, &eb->bflags);
		spin_unlock(&eb->refs_lock);
		btrfs_set_header_flag(eb, BTRFS_HEADER_FLAG_WRITTEN);
		__percpu_counter_add(&fs_info->dirty_metadata_bytes,
				     -eb->len,
				     fs_info->dirty_metadata_batch);
		ret = 1;
	} else {
		spin_unlock(&eb->refs_lock);
	}

	btrfs_tree_unlock(eb);

	if (!ret)
		return ret;

	num_pages = num_extent_pages(eb->start, eb->len);
	for (i = 0; i < num_pages; i++) {
		struct page *p = eb->pages[i];

		if (!trylock_page(p)) {
			if (!flush) {
				flush_write_bio(epd);
				flush = 1;
			}
			lock_page(p);
		}
	}

	return ret;
}

static void end_extent_buffer_writeback(struct extent_buffer *eb)
{
	clear_bit(EXTENT_BUFFER_WRITEBACK, &eb->bflags);
	smp_mb__after_atomic();
	wake_up_bit(&eb->bflags, EXTENT_BUFFER_WRITEBACK);
}

static void set_btree_ioerr(struct page *page)
{
	struct extent_buffer *eb = (struct extent_buffer *)page->private;
	struct btrfs_inode *btree_ino = BTRFS_I(eb->fs_info->btree_inode);

	SetPageError(page);
	if (test_and_set_bit(EXTENT_BUFFER_WRITE_ERR, &eb->bflags))
		return;

	/*
	 * If writeback for a btree extent that doesn't belong to a log tree
	 * failed, increment the counter transaction->eb_write_errors.
	 * We do this because while the transaction is running and before it's
	 * committing (when we call filemap_fdata[write|wait]_range against
	 * the btree inode), we might have
	 * btree_inode->i_mapping->a_ops->writepages() called by the VM - if it
	 * returns an error or an error happens during writeback, when we're
	 * committing the transaction we wouldn't know about it, since the pages
	 * can be no longer dirty nor marked anymore for writeback (if a
	 * subsequent modification to the extent buffer didn't happen before the
	 * transaction commit), which makes filemap_fdata[write|wait]_range not
	 * able to find the pages tagged with SetPageError at transaction
	 * commit time. So if this happens we must abort the transaction,
	 * otherwise we commit a super block with btree roots that point to
	 * btree nodes/leafs whose content on disk is invalid - either garbage
	 * or the content of some node/leaf from a past generation that got
	 * cowed or deleted and is no longer valid.
	 *
	 * Note: setting AS_EIO/AS_ENOSPC in the btree inode's i_mapping would
	 * not be enough - we need to distinguish between log tree extents vs
	 * non-log tree extents, and the next filemap_fdatawait_range() call
	 * will catch and clear such errors in the mapping - and that call might
	 * be from a log sync and not from a transaction commit. Also, checking
	 * for the eb flag EXTENT_BUFFER_WRITE_ERR at transaction commit time is
	 * not done and would not be reliable - the eb might have been released
	 * from memory and reading it back again means that flag would not be
	 * set (since it's a runtime flag, not persisted on disk).
	 *
	 * Using the flags below in the btree inode also makes us achieve the
	 * goal of AS_EIO/AS_ENOSPC when writepages() returns success, started
	 * writeback for all dirty pages and before filemap_fdatawait_range()
	 * is called, the writeback for all dirty pages had already finished
	 * with errors - because we were not using AS_EIO/AS_ENOSPC,
	 * filemap_fdatawait_range() would return success, as it could not know
	 * that writeback errors happened (the pages were no longer tagged for
	 * writeback).
	 */
	switch (eb->log_index) {
	case -1:
		set_bit(BTRFS_INODE_BTREE_ERR, &btree_ino->runtime_flags);
		break;
	case 0:
		set_bit(BTRFS_INODE_BTREE_LOG1_ERR, &btree_ino->runtime_flags);
		break;
	case 1:
		set_bit(BTRFS_INODE_BTREE_LOG2_ERR, &btree_ino->runtime_flags);
		break;
	default:
		BUG(); /* unexpected, logic error */
	}
}

static void end_bio_extent_buffer_writepage(struct bio *bio)
{
	struct bio_vec *bvec;
	struct extent_buffer *eb;
	int i, done;

	bio_for_each_segment_all(bvec, bio, i) {
		struct page *page = bvec->bv_page;

		eb = (struct extent_buffer *)page->private;
		BUG_ON(!eb);
		done = atomic_dec_and_test(&eb->io_pages);

		if (bio->bi_error ||
		    test_bit(EXTENT_BUFFER_WRITE_ERR, &eb->bflags)) {
			ClearPageUptodate(page);
			set_btree_ioerr(page);
		}

		end_page_writeback(page);

		if (!done)
			continue;

		end_extent_buffer_writeback(eb);
	}

	bio_put(bio);
}

static noinline_for_stack int write_one_eb(struct extent_buffer *eb,
			struct btrfs_fs_info *fs_info,
			struct writeback_control *wbc,
			struct extent_page_data *epd)
{
	struct block_device *bdev = fs_info->fs_devices->latest_bdev;
	struct extent_io_tree *tree = &BTRFS_I(fs_info->btree_inode)->io_tree;
	u64 offset = eb->start;
	unsigned long i, num_pages;
	unsigned long bio_flags = 0;
	int write_flags = (epd->sync_io ? WRITE_SYNC : 0) | REQ_META;
	int ret = 0;

	clear_bit(EXTENT_BUFFER_WRITE_ERR, &eb->bflags);
	num_pages = num_extent_pages(eb->start, eb->len);
	atomic_set(&eb->io_pages, num_pages);
	if (btrfs_header_owner(eb) == BTRFS_TREE_LOG_OBJECTID)
		bio_flags = EXTENT_BIO_TREE_LOG;

	for (i = 0; i < num_pages; i++) {
		struct page *p = eb->pages[i];

		clear_page_dirty_for_io(p);
		set_page_writeback(p);
		ret = submit_extent_page(REQ_OP_WRITE, write_flags, tree, wbc,
					 p, offset >> 9, PAGE_SIZE, 0, bdev,
					 &epd->bio, -1,
					 end_bio_extent_buffer_writepage,
					 0, epd->bio_flags, bio_flags, false);
		epd->bio_flags = bio_flags;
		if (ret) {
			set_btree_ioerr(p);
			end_page_writeback(p);
			if (atomic_sub_and_test(num_pages - i, &eb->io_pages))
				end_extent_buffer_writeback(eb);
			ret = -EIO;
			break;
		}
		offset += PAGE_SIZE;
		update_nr_written(p, wbc, 1);
		unlock_page(p);
	}

	if (unlikely(ret)) {
		for (; i < num_pages; i++) {
			struct page *p = eb->pages[i];
			clear_page_dirty_for_io(p);
			unlock_page(p);
		}
	}

	return ret;
}

int btree_write_cache_pages(struct address_space *mapping,
				   struct writeback_control *wbc)
{
	struct extent_io_tree *tree = &BTRFS_I(mapping->host)->io_tree;
	struct btrfs_fs_info *fs_info = BTRFS_I(mapping->host)->root->fs_info;
	struct extent_buffer *eb, *prev_eb = NULL;
	struct extent_page_data epd = {
		.bio = NULL,
		.tree = tree,
		.extent_locked = 0,
		.sync_io = wbc->sync_mode == WB_SYNC_ALL,
		.bio_flags = 0,
	};
	int ret = 0;
	int done = 0;
	int nr_to_write_done = 0;
	struct pagevec pvec;
	int nr_pages;
	pgoff_t index;
	pgoff_t end;		/* Inclusive */
	int scanned = 0;
	int tag;

	pagevec_init(&pvec, 0);
	if (wbc->range_cyclic) {
		index = mapping->writeback_index; /* Start from prev offset */
		end = -1;
	} else {
		index = wbc->range_start >> PAGE_SHIFT;
		end = wbc->range_end >> PAGE_SHIFT;
		scanned = 1;
	}
	if (wbc->sync_mode == WB_SYNC_ALL)
		tag = PAGECACHE_TAG_TOWRITE;
	else
		tag = PAGECACHE_TAG_DIRTY;
retry:
	if (wbc->sync_mode == WB_SYNC_ALL)
		tag_pages_for_writeback(mapping, index, end);
	while (!done && !nr_to_write_done && (index <= end) &&
	       (nr_pages = pagevec_lookup_tag(&pvec, mapping, &index, tag,
			min(end - index, (pgoff_t)PAGEVEC_SIZE-1) + 1))) {
		unsigned i;

		scanned = 1;
		for (i = 0; i < nr_pages; i++) {
			struct page *page = pvec.pages[i];

			if (!PagePrivate(page))
				continue;

			if (!wbc->range_cyclic && page->index > end) {
				done = 1;
				break;
			}

			spin_lock(&mapping->private_lock);
			if (!PagePrivate(page)) {
				spin_unlock(&mapping->private_lock);
				continue;
			}

			eb = (struct extent_buffer *)page->private;

			/*
			 * Shouldn't happen and normally this would be a BUG_ON
			 * but no sense in crashing the users box for something
			 * we can survive anyway.
			 */
			if (WARN_ON(!eb)) {
				spin_unlock(&mapping->private_lock);
				continue;
			}

			if (eb == prev_eb) {
				spin_unlock(&mapping->private_lock);
				continue;
			}

			ret = atomic_inc_not_zero(&eb->refs);
			spin_unlock(&mapping->private_lock);
			if (!ret)
				continue;

			prev_eb = eb;
			ret = lock_extent_buffer_for_io(eb, fs_info, &epd);
			if (!ret) {
				free_extent_buffer(eb);
				continue;
			}

			ret = write_one_eb(eb, fs_info, wbc, &epd);
			if (ret) {
				done = 1;
				free_extent_buffer(eb);
				break;
			}
			free_extent_buffer(eb);

			/*
			 * the filesystem may choose to bump up nr_to_write.
			 * We have to make sure to honor the new nr_to_write
			 * at any time
			 */
			nr_to_write_done = wbc->nr_to_write <= 0;
		}
		pagevec_release(&pvec);
		cond_resched();
	}
	if (!scanned && !done) {
		/*
		 * We hit the last page and there is more work to be done: wrap
		 * back to the start of the file
		 */
		scanned = 1;
		index = 0;
		goto retry;
	}
	flush_write_bio(&epd);
	return ret;
}

/**
 * write_cache_pages - walk the list of dirty pages of the given address space and write all of them.
 * @mapping: address space structure to write
 * @wbc: subtract the number of written pages from *@wbc->nr_to_write
 * @writepage: function called for each page
 * @data: data passed to writepage function
 *
 * If a page is already under I/O, write_cache_pages() skips it, even
 * if it's dirty.  This is desirable behaviour for memory-cleaning writeback,
 * but it is INCORRECT for data-integrity system calls such as fsync().  fsync()
 * and msync() need to guarantee that all the data which was dirty at the time
 * the call was made get new I/O started against them.  If wbc->sync_mode is
 * WB_SYNC_ALL then we were called for data integrity and we must wait for
 * existing IO to complete.
 */
static int extent_write_cache_pages(struct extent_io_tree *tree,
			     struct address_space *mapping,
			     struct writeback_control *wbc,
			     writepage_t writepage, void *data,
			     void (*flush_fn)(void *))
{
	struct inode *inode = mapping->host;
	int ret = 0;
	int done = 0;
	int nr_to_write_done = 0;
	struct pagevec pvec;
	int nr_pages;
	pgoff_t index;
	pgoff_t end;		/* Inclusive */
	pgoff_t done_index;
	int range_whole = 0;
	int scanned = 0;
	int tag;

	/*
	 * We have to hold onto the inode so that ordered extents can do their
	 * work when the IO finishes.  The alternative to this is failing to add
	 * an ordered extent if the igrab() fails there and that is a huge pain
	 * to deal with, so instead just hold onto the inode throughout the
	 * writepages operation.  If it fails here we are freeing up the inode
	 * anyway and we'd rather not waste our time writing out stuff that is
	 * going to be truncated anyway.
	 */
	if (!igrab(inode))
		return 0;

	pagevec_init(&pvec, 0);
	if (wbc->range_cyclic) {
		index = mapping->writeback_index; /* Start from prev offset */
		end = -1;
	} else {
		index = wbc->range_start >> PAGE_SHIFT;
		end = wbc->range_end >> PAGE_SHIFT;
		if (wbc->range_start == 0 && wbc->range_end == LLONG_MAX)
			range_whole = 1;
		scanned = 1;
	}
	if (wbc->sync_mode == WB_SYNC_ALL)
		tag = PAGECACHE_TAG_TOWRITE;
	else
		tag = PAGECACHE_TAG_DIRTY;
retry:
	if (wbc->sync_mode == WB_SYNC_ALL)
		tag_pages_for_writeback(mapping, index, end);
	done_index = index;
	while (!done && !nr_to_write_done && (index <= end) &&
	       (nr_pages = pagevec_lookup_tag(&pvec, mapping, &index, tag,
			min(end - index, (pgoff_t)PAGEVEC_SIZE-1) + 1))) {
		unsigned i;

		scanned = 1;
		for (i = 0; i < nr_pages; i++) {
			struct page *page = pvec.pages[i];

			done_index = page->index;
			/*
			 * At this point we hold neither mapping->tree_lock nor
			 * lock on the page itself: the page may be truncated or
			 * invalidated (changing page->mapping to NULL), or even
			 * swizzled back from swapper_space to tmpfs file
			 * mapping
			 */
			if (!trylock_page(page)) {
				flush_fn(data);
				lock_page(page);
			}

			if (unlikely(page->mapping != mapping)) {
				unlock_page(page);
				continue;
			}

			if (!wbc->range_cyclic && page->index > end) {
				done = 1;
				unlock_page(page);
				continue;
			}

			if (wbc->sync_mode != WB_SYNC_NONE) {
				if (PageWriteback(page))
					flush_fn(data);
				wait_on_page_writeback(page);
			}

			if (PageWriteback(page) ||
			    !clear_page_dirty_for_io(page)) {
				unlock_page(page);
				continue;
			}

			ret = (*writepage)(page, wbc, data);

			if (unlikely(ret == AOP_WRITEPAGE_ACTIVATE)) {
				unlock_page(page);
				ret = 0;
			}
			if (ret < 0) {
				/*
				 * done_index is set past this page,
				 * so media errors will not choke
				 * background writeout for the entire
				 * file. This has consequences for
				 * range_cyclic semantics (ie. it may
				 * not be suitable for data integrity
				 * writeout).
				 */
				done_index = page->index + 1;
				done = 1;
				break;
			}

			/*
			 * the filesystem may choose to bump up nr_to_write.
			 * We have to make sure to honor the new nr_to_write
			 * at any time
			 */
			nr_to_write_done = wbc->nr_to_write <= 0;
		}
		pagevec_release(&pvec);
		cond_resched();
	}
	if (!scanned && !done) {
		/*
		 * We hit the last page and there is more work to be done: wrap
		 * back to the start of the file
		 */
		scanned = 1;
		index = 0;
		goto retry;
	}

	if (wbc->range_cyclic || (wbc->nr_to_write > 0 && range_whole))
		mapping->writeback_index = done_index;

	btrfs_add_delayed_iput(inode);
	return ret;
}

static void flush_epd_write_bio(struct extent_page_data *epd)
{
	if (epd->bio) {
		int ret;

		bio_set_op_attrs(epd->bio, REQ_OP_WRITE,
				 epd->sync_io ? WRITE_SYNC : 0);

		ret = submit_one_bio(epd->bio, 0, epd->bio_flags);
		BUG_ON(ret < 0); /* -ENOMEM */
		epd->bio = NULL;
	}
}

static noinline void flush_write_bio(void *data)
{
	struct extent_page_data *epd = data;
	flush_epd_write_bio(epd);
}

int extent_write_full_page(struct extent_io_tree *tree, struct page *page,
			  get_extent_t *get_extent,
			  struct writeback_control *wbc)
{
	int ret;
	struct extent_page_data epd = {
		.bio = NULL,
		.tree = tree,
		.get_extent = get_extent,
		.extent_locked = 0,
		.sync_io = wbc->sync_mode == WB_SYNC_ALL,
		.bio_flags = 0,
	};

	ret = __extent_writepage(page, wbc, &epd);

	flush_epd_write_bio(&epd);
	return ret;
}

int extent_write_locked_range(struct extent_io_tree *tree, struct inode *inode,
			      u64 start, u64 end, get_extent_t *get_extent,
			      int mode)
{
	int ret = 0;
	struct address_space *mapping = inode->i_mapping;
	struct page *page;
	unsigned long nr_pages = (end - start + PAGE_SIZE) >>
		PAGE_SHIFT;

	struct extent_page_data epd = {
		.bio = NULL,
		.tree = tree,
		.get_extent = get_extent,
		.extent_locked = 1,
		.sync_io = mode == WB_SYNC_ALL,
		.bio_flags = 0,
	};
	struct writeback_control wbc_writepages = {
		.sync_mode	= mode,
		.nr_to_write	= nr_pages * 2,
		.range_start	= start,
		.range_end	= end + 1,
	};

	while (start <= end) {
		page = find_get_page(mapping, start >> PAGE_SHIFT);
		if (clear_page_dirty_for_io(page))
			ret = __extent_writepage(page, &wbc_writepages, &epd);
		else {
			if (tree->ops && tree->ops->writepage_end_io_hook)
				tree->ops->writepage_end_io_hook(page, start,
						 start + PAGE_SIZE - 1,
						 NULL, 1);
			unlock_page(page);
		}
		put_page(page);
		start += PAGE_SIZE;
	}

	flush_epd_write_bio(&epd);
	return ret;
}

int extent_writepages(struct extent_io_tree *tree,
		      struct address_space *mapping,
		      get_extent_t *get_extent,
		      struct writeback_control *wbc)
{
	int ret = 0;
	struct extent_page_data epd = {
		.bio = NULL,
		.tree = tree,
		.get_extent = get_extent,
		.extent_locked = 0,
		.sync_io = wbc->sync_mode == WB_SYNC_ALL,
		.bio_flags = 0,
	};

	ret = extent_write_cache_pages(tree, mapping, wbc,
				       __extent_writepage, &epd,
				       flush_write_bio);
	flush_epd_write_bio(&epd);
	return ret;
}

int extent_readpages(struct extent_io_tree *tree,
		     struct address_space *mapping,
		     struct list_head *pages, unsigned nr_pages,
		     get_extent_t get_extent)
{
	struct bio *bio = NULL;
	unsigned page_idx;
	unsigned long bio_flags = 0;
	struct page *pagepool[16];
	struct page *page;
	struct extent_map *em_cached = NULL;
	int nr = 0;
	u64 prev_em_start = (u64)-1;

	for (page_idx = 0; page_idx < nr_pages; page_idx++) {
		page = list_entry(pages->prev, struct page, lru);

		prefetchw(&page->flags);
		list_del(&page->lru);
		if (add_to_page_cache_lru(page, mapping,
					page->index,
					readahead_gfp_mask(mapping))) {
			put_page(page);
			continue;
		}

		pagepool[nr++] = page;
		if (nr < ARRAY_SIZE(pagepool))
			continue;
		__extent_readpages(tree, pagepool, nr, get_extent, &em_cached,
				   &bio, 0, &bio_flags, &prev_em_start);
		nr = 0;
	}
	if (nr)
		__extent_readpages(tree, pagepool, nr, get_extent, &em_cached,
				   &bio, 0, &bio_flags, &prev_em_start);

	if (em_cached)
		free_extent_map(em_cached);

	BUG_ON(!list_empty(pages));
	if (bio)
		return submit_one_bio(bio, 0, bio_flags);
	return 0;
}

/*
 * basic invalidatepage code, this waits on any locked or writeback
 * ranges corresponding to the page, and then deletes any extent state
 * records from the tree
 */
int extent_invalidatepage(struct extent_io_tree *tree,
			  struct page *page, unsigned long offset)
{
	struct extent_state *cached_state = NULL;
	u64 start = page_offset(page);
	u64 end = start + PAGE_SIZE - 1;
	size_t blocksize = page->mapping->host->i_sb->s_blocksize;

	start += ALIGN(offset, blocksize);
	if (start > end)
		return 0;

	lock_extent_bits(tree, start, end, &cached_state);
	wait_on_page_writeback(page);
	clear_extent_bit(tree, start, end,
			 EXTENT_LOCKED | EXTENT_DIRTY | EXTENT_DELALLOC |
			 EXTENT_DO_ACCOUNTING,
			 1, 1, &cached_state, GFP_NOFS);
	return 0;
}

/*
 * a helper for releasepage, this tests for areas of the page that
 * are locked or under IO and drops the related state bits if it is safe
 * to drop the page.
 */
static int try_release_extent_state(struct extent_map_tree *map,
				    struct extent_io_tree *tree,
				    struct page *page, gfp_t mask)
{
	u64 start = page_offset(page);
	u64 end = start + PAGE_SIZE - 1;
	int ret = 1;

	if (test_range_bit(tree, start, end,
			   EXTENT_IOBITS, 0, NULL))
		ret = 0;
	else {
		if ((mask & GFP_NOFS) == GFP_NOFS)
			mask = GFP_NOFS;
		/*
		 * at this point we can safely clear everything except the
		 * locked bit and the nodatasum bit
		 */
		ret = clear_extent_bit(tree, start, end,
				 ~(EXTENT_LOCKED | EXTENT_NODATASUM),
				 0, 0, NULL, mask);

		/* if clear_extent_bit failed for enomem reasons,
		 * we can't allow the release to continue.
		 */
		if (ret < 0)
			ret = 0;
		else
			ret = 1;
	}
	return ret;
}

/*
 * a helper for releasepage.  As long as there are no locked extents
 * in the range corresponding to the page, both state records and extent
 * map records are removed
 */
int try_release_extent_mapping(struct extent_map_tree *map,
			       struct extent_io_tree *tree, struct page *page,
			       gfp_t mask)
{
	struct extent_map *em;
	u64 start = page_offset(page);
	u64 end = start + PAGE_SIZE - 1;

	if (gfpflags_allow_blocking(mask) &&
	    page->mapping->host->i_size > SZ_16M) {
		u64 len;
		while (start <= end) {
			len = end - start + 1;
			write_lock(&map->lock);
			em = lookup_extent_mapping(map, start, len);
			if (!em) {
				write_unlock(&map->lock);
				break;
			}
			if (test_bit(EXTENT_FLAG_PINNED, &em->flags) ||
			    em->start != start) {
				write_unlock(&map->lock);
				free_extent_map(em);
				break;
			}
			if (!test_range_bit(tree, em->start,
					    extent_map_end(em) - 1,
					    EXTENT_LOCKED | EXTENT_WRITEBACK,
					    0, NULL)) {
				remove_extent_mapping(map, em);
				/* once for the rb tree */
				free_extent_map(em);
			}
			start = extent_map_end(em);
			write_unlock(&map->lock);

			/* once for us */
			free_extent_map(em);
		}
	}
	return try_release_extent_state(map, tree, page, mask);
}

/*
 * helper function for fiemap, which doesn't want to see any holes.
 * This maps until we find something past 'last'
 */
static struct extent_map *get_extent_skip_holes(struct inode *inode,
						u64 offset,
						u64 last,
						get_extent_t *get_extent)
{
	u64 sectorsize = BTRFS_I(inode)->root->sectorsize;
	struct extent_map *em;
	u64 len;

	if (offset >= last)
		return NULL;

	while (1) {
		len = last - offset;
		if (len == 0)
			break;
		len = ALIGN(len, sectorsize);
		em = get_extent(inode, NULL, 0, offset, len, 0);
		if (IS_ERR_OR_NULL(em))
			return em;

		/* if this isn't a hole return it */
		if (!test_bit(EXTENT_FLAG_VACANCY, &em->flags) &&
		    em->block_start != EXTENT_MAP_HOLE) {
			return em;
		}

		/* this is a hole, advance to the next extent */
		offset = extent_map_end(em);
		free_extent_map(em);
		if (offset >= last)
			break;
	}
	return NULL;
}

int extent_fiemap(struct inode *inode, struct fiemap_extent_info *fieinfo,
		__u64 start, __u64 len, get_extent_t *get_extent)
{
	int ret = 0;
	u64 off = start;
	u64 max = start + len;
	u32 flags = 0;
	u32 found_type;
	u64 last;
	u64 last_for_get_extent = 0;
	u64 disko = 0;
	u64 isize = i_size_read(inode);
	struct btrfs_key found_key;
	struct extent_map *em = NULL;
	struct extent_state *cached_state = NULL;
	struct btrfs_path *path;
	struct btrfs_root *root = BTRFS_I(inode)->root;
	int end = 0;
	u64 em_start = 0;
	u64 em_len = 0;
	u64 em_end = 0;

	if (len == 0)
		return -EINVAL;

	path = btrfs_alloc_path();
	if (!path)
		return -ENOMEM;
	path->leave_spinning = 1;

	start = round_down(start, BTRFS_I(inode)->root->sectorsize);
	len = round_up(max, BTRFS_I(inode)->root->sectorsize) - start;

	/*
	 * lookup the last file extent.  We're not using i_size here
	 * because there might be preallocation past i_size
	 */
	ret = btrfs_lookup_file_extent(NULL, root, path, btrfs_ino(inode), -1,
				       0);
	if (ret < 0) {
		btrfs_free_path(path);
		return ret;
	} else {
		WARN_ON(!ret);
		if (ret == 1)
			ret = 0;
	}

	path->slots[0]--;
	btrfs_item_key_to_cpu(path->nodes[0], &found_key, path->slots[0]);
	found_type = found_key.type;

	/* No extents, but there might be delalloc bits */
	if (found_key.objectid != btrfs_ino(inode) ||
	    found_type != BTRFS_EXTENT_DATA_KEY) {
		/* have to trust i_size as the end */
		last = (u64)-1;
		last_for_get_extent = isize;
	} else {
		/*
		 * remember the start of the last extent.  There are a
		 * bunch of different factors that go into the length of the
		 * extent, so its much less complex to remember where it started
		 */
		last = found_key.offset;
		last_for_get_extent = last + 1;
	}
	btrfs_release_path(path);

	/*
	 * we might have some extents allocated but more delalloc past those
	 * extents.  so, we trust isize unless the start of the last extent is
	 * beyond isize
	 */
	if (last < isize) {
		last = (u64)-1;
		last_for_get_extent = isize;
	}

	lock_extent_bits(&BTRFS_I(inode)->io_tree, start, start + len - 1,
			 &cached_state);

	em = get_extent_skip_holes(inode, start, last_for_get_extent,
				   get_extent);
	if (!em)
		goto out;
	if (IS_ERR(em)) {
		ret = PTR_ERR(em);
		goto out;
	}

	while (!end) {
		u64 offset_in_extent = 0;

		/* break if the extent we found is outside the range */
		if (em->start >= max || extent_map_end(em) < off)
			break;

		/*
		 * get_extent may return an extent that starts before our
		 * requested range.  We have to make sure the ranges
		 * we return to fiemap always move forward and don't
		 * overlap, so adjust the offsets here
		 */
		em_start = max(em->start, off);

		/*
		 * record the offset from the start of the extent
		 * for adjusting the disk offset below.  Only do this if the
		 * extent isn't compressed since our in ram offset may be past
		 * what we have actually allocated on disk.
		 */
		if (!test_bit(EXTENT_FLAG_COMPRESSED, &em->flags))
			offset_in_extent = em_start - em->start;
		em_end = extent_map_end(em);
		em_len = em_end - em_start;
		disko = 0;
		flags = 0;

		/*
		 * bump off for our next call to get_extent
		 */
		off = extent_map_end(em);
		if (off >= max)
			end = 1;

		if (em->block_start == EXTENT_MAP_LAST_BYTE) {
			end = 1;
			flags |= FIEMAP_EXTENT_LAST;
		} else if (em->block_start == EXTENT_MAP_INLINE) {
			flags |= (FIEMAP_EXTENT_DATA_INLINE |
				  FIEMAP_EXTENT_NOT_ALIGNED);
		} else if (em->block_start == EXTENT_MAP_DELALLOC) {
			flags |= (FIEMAP_EXTENT_DELALLOC |
				  FIEMAP_EXTENT_UNKNOWN);
		} else if (fieinfo->fi_extents_max) {
			u64 bytenr = em->block_start -
				(em->start - em->orig_start);

			disko = em->block_start + offset_in_extent;

			/*
			 * As btrfs supports shared space, this information
			 * can be exported to userspace tools via
			 * flag FIEMAP_EXTENT_SHARED.  If fi_extents_max == 0
			 * then we're just getting a count and we can skip the
			 * lookup stuff.
			 */
			ret = btrfs_check_shared(NULL, root->fs_info,
						 root->objectid,
						 btrfs_ino(inode), bytenr);
			if (ret < 0)
				goto out_free;
			if (ret)
				flags |= FIEMAP_EXTENT_SHARED;
			ret = 0;
		}
		if (test_bit(EXTENT_FLAG_COMPRESSED, &em->flags))
			flags |= FIEMAP_EXTENT_ENCODED;
		if (test_bit(EXTENT_FLAG_PREALLOC, &em->flags))
			flags |= FIEMAP_EXTENT_UNWRITTEN;

		free_extent_map(em);
		em = NULL;
		if ((em_start >= last) || em_len == (u64)-1 ||
		   (last == (u64)-1 && isize <= em_end)) {
			flags |= FIEMAP_EXTENT_LAST;
			end = 1;
		}

		/* now scan forward to see if this is really the last extent. */
		em = get_extent_skip_holes(inode, off, last_for_get_extent,
					   get_extent);
		if (IS_ERR(em)) {
			ret = PTR_ERR(em);
			goto out;
		}
		if (!em) {
			flags |= FIEMAP_EXTENT_LAST;
			end = 1;
		}
		ret = fiemap_fill_next_extent(fieinfo, em_start, disko,
					      em_len, flags);
		if (ret) {
			if (ret == 1)
				ret = 0;
			goto out_free;
		}
	}
out_free:
	free_extent_map(em);
out:
	btrfs_free_path(path);
	unlock_extent_cached(&BTRFS_I(inode)->io_tree, start, start + len - 1,
			     &cached_state, GFP_NOFS);
	return ret;
}

static void __free_extent_buffer(struct extent_buffer *eb)
{
	btrfs_leak_debug_del(&eb->leak_list);
	kmem_cache_free(extent_buffer_cache, eb);
}

int extent_buffer_under_io(struct extent_buffer *eb)
{
	return (atomic_read(&eb->io_pages) ||
		test_bit(EXTENT_BUFFER_WRITEBACK, &eb->bflags) ||
		test_bit(EXTENT_BUFFER_DIRTY, &eb->bflags));
}

/*
 * Helper for releasing extent buffer page.
 */
static void btrfs_release_extent_buffer_page(struct extent_buffer *eb)
{
	unsigned long index;
	struct page *page;
	int mapped = !test_bit(EXTENT_BUFFER_DUMMY, &eb->bflags);

	BUG_ON(extent_buffer_under_io(eb));

	index = num_extent_pages(eb->start, eb->len);
	if (index == 0)
		return;

	do {
		index--;
		page = eb->pages[index];
		if (!page)
			continue;
		if (mapped)
			spin_lock(&page->mapping->private_lock);
		/*
		 * We do this since we'll remove the pages after we've
		 * removed the eb from the radix tree, so we could race
		 * and have this page now attached to the new eb.  So
		 * only clear page_private if it's still connected to
		 * this eb.
		 */
		if (PagePrivate(page) &&
		    page->private == (unsigned long)eb) {
			BUG_ON(test_bit(EXTENT_BUFFER_DIRTY, &eb->bflags));
			BUG_ON(PageDirty(page));
			BUG_ON(PageWriteback(page));
			/*
			 * We need to make sure we haven't be attached
			 * to a new eb.
			 */
			ClearPagePrivate(page);
			set_page_private(page, 0);
			/* One for the page private */
			put_page(page);
		}

		if (mapped)
			spin_unlock(&page->mapping->private_lock);

		/* One for when we allocated the page */
		put_page(page);
	} while (index != 0);
}

/*
 * Helper for releasing the extent buffer.
 */
static inline void btrfs_release_extent_buffer(struct extent_buffer *eb)
{
	btrfs_release_extent_buffer_page(eb);
	__free_extent_buffer(eb);
}

static struct extent_buffer *
__alloc_extent_buffer(struct btrfs_fs_info *fs_info, u64 start,
		      unsigned long len)
{
	struct extent_buffer *eb = NULL;

	eb = kmem_cache_zalloc(extent_buffer_cache, GFP_NOFS|__GFP_NOFAIL);
	eb->start = start;
	eb->len = len;
	eb->fs_info = fs_info;
	eb->bflags = 0;
	rwlock_init(&eb->lock);
	atomic_set(&eb->write_locks, 0);
	atomic_set(&eb->read_locks, 0);
	atomic_set(&eb->blocking_readers, 0);
	atomic_set(&eb->blocking_writers, 0);
	atomic_set(&eb->spinning_readers, 0);
	atomic_set(&eb->spinning_writers, 0);
	eb->lock_nested = 0;
	init_waitqueue_head(&eb->write_lock_wq);
	init_waitqueue_head(&eb->read_lock_wq);

	btrfs_leak_debug_add(&eb->leak_list, &buffers);

	spin_lock_init(&eb->refs_lock);
	atomic_set(&eb->refs, 1);
	atomic_set(&eb->io_pages, 0);

	/*
	 * Sanity checks, currently the maximum is 64k covered by 16x 4k pages
	 */
	BUILD_BUG_ON(BTRFS_MAX_METADATA_BLOCKSIZE
		> MAX_INLINE_EXTENT_BUFFER_SIZE);
	BUG_ON(len > MAX_INLINE_EXTENT_BUFFER_SIZE);

	return eb;
}

struct extent_buffer *btrfs_clone_extent_buffer(struct extent_buffer *src)
{
	unsigned long i;
	struct page *p;
	struct extent_buffer *new;
	unsigned long num_pages = num_extent_pages(src->start, src->len);

	new = __alloc_extent_buffer(src->fs_info, src->start, src->len);
	if (new == NULL)
		return NULL;

	for (i = 0; i < num_pages; i++) {
		p = alloc_page(GFP_NOFS);
		if (!p) {
			btrfs_release_extent_buffer(new);
			return NULL;
		}
		attach_extent_buffer_page(new, p);
		WARN_ON(PageDirty(p));
		SetPageUptodate(p);
		new->pages[i] = p;
	}

	copy_extent_buffer(new, src, 0, 0, src->len);
	set_bit(EXTENT_BUFFER_UPTODATE, &new->bflags);
	set_bit(EXTENT_BUFFER_DUMMY, &new->bflags);

	return new;
}

struct extent_buffer *__alloc_dummy_extent_buffer(struct btrfs_fs_info *fs_info,
						  u64 start, unsigned long len)
{
	struct extent_buffer *eb;
	unsigned long num_pages;
	unsigned long i;

	num_pages = num_extent_pages(start, len);

	eb = __alloc_extent_buffer(fs_info, start, len);
	if (!eb)
		return NULL;

	for (i = 0; i < num_pages; i++) {
		eb->pages[i] = alloc_page(GFP_NOFS);
		if (!eb->pages[i])
			goto err;
	}
	set_extent_buffer_uptodate(eb);
	btrfs_set_header_nritems(eb, 0);
	set_bit(EXTENT_BUFFER_DUMMY, &eb->bflags);

	return eb;
err:
	for (; i > 0; i--)
		__free_page(eb->pages[i - 1]);
	__free_extent_buffer(eb);
	return NULL;
}

struct extent_buffer *alloc_dummy_extent_buffer(struct btrfs_fs_info *fs_info,
						u64 start, u32 nodesize)
{
	unsigned long len;

	if (!fs_info) {
		/*
		 * Called only from tests that don't always have a fs_info
		 * available
		 */
		len = nodesize;
	} else {
		len = fs_info->tree_root->nodesize;
	}

	return __alloc_dummy_extent_buffer(fs_info, start, len);
}

static void check_buffer_tree_ref(struct extent_buffer *eb)
{
	int refs;
	/* the ref bit is tricky.  We have to make sure it is set
	 * if we have the buffer dirty.   Otherwise the
	 * code to free a buffer can end up dropping a dirty
	 * page
	 *
	 * Once the ref bit is set, it won't go away while the
	 * buffer is dirty or in writeback, and it also won't
	 * go away while we have the reference count on the
	 * eb bumped.
	 *
	 * We can't just set the ref bit without bumping the
	 * ref on the eb because free_extent_buffer might
	 * see the ref bit and try to clear it.  If this happens
	 * free_extent_buffer might end up dropping our original
	 * ref by mistake and freeing the page before we are able
	 * to add one more ref.
	 *
	 * So bump the ref count first, then set the bit.  If someone
	 * beat us to it, drop the ref we added.
	 */
	refs = atomic_read(&eb->refs);
	if (refs >= 2 && test_bit(EXTENT_BUFFER_TREE_REF, &eb->bflags))
		return;

	spin_lock(&eb->refs_lock);
	if (!test_and_set_bit(EXTENT_BUFFER_TREE_REF, &eb->bflags))
		atomic_inc(&eb->refs);
	spin_unlock(&eb->refs_lock);
}

static void mark_extent_buffer_accessed(struct extent_buffer *eb,
		struct page *accessed)
{
	unsigned long num_pages, i;

	check_buffer_tree_ref(eb);

	num_pages = num_extent_pages(eb->start, eb->len);
	for (i = 0; i < num_pages; i++) {
		struct page *p = eb->pages[i];

		if (p != accessed)
			mark_page_accessed(p);
	}
}

struct extent_buffer *find_extent_buffer(struct btrfs_fs_info *fs_info,
					 u64 start)
{
	struct extent_buffer *eb;

	rcu_read_lock();
	eb = radix_tree_lookup(&fs_info->buffer_radix,
			       start >> PAGE_SHIFT);
	if (eb && atomic_inc_not_zero(&eb->refs)) {
		rcu_read_unlock();
		/*
		 * Lock our eb's refs_lock to avoid races with
		 * free_extent_buffer. When we get our eb it might be flagged
		 * with EXTENT_BUFFER_STALE and another task running
		 * free_extent_buffer might have seen that flag set,
		 * eb->refs == 2, that the buffer isn't under IO (dirty and
		 * writeback flags not set) and it's still in the tree (flag
		 * EXTENT_BUFFER_TREE_REF set), therefore being in the process
		 * of decrementing the extent buffer's reference count twice.
		 * So here we could race and increment the eb's reference count,
		 * clear its stale flag, mark it as dirty and drop our reference
		 * before the other task finishes executing free_extent_buffer,
		 * which would later result in an attempt to free an extent
		 * buffer that is dirty.
		 */
		if (test_bit(EXTENT_BUFFER_STALE, &eb->bflags)) {
			spin_lock(&eb->refs_lock);
			spin_unlock(&eb->refs_lock);
		}
		mark_extent_buffer_accessed(eb, NULL);
		return eb;
	}
	rcu_read_unlock();

	return NULL;
}

#ifdef CONFIG_BTRFS_FS_RUN_SANITY_TESTS
struct extent_buffer *alloc_test_extent_buffer(struct btrfs_fs_info *fs_info,
					u64 start, u32 nodesize)
{
	struct extent_buffer *eb, *exists = NULL;
	int ret;

	eb = find_extent_buffer(fs_info, start);
	if (eb)
		return eb;
	eb = alloc_dummy_extent_buffer(fs_info, start, nodesize);
	if (!eb)
		return NULL;
	eb->fs_info = fs_info;
again:
	ret = radix_tree_preload(GFP_NOFS);
	if (ret)
		goto free_eb;
	spin_lock(&fs_info->buffer_lock);
	ret = radix_tree_insert(&fs_info->buffer_radix,
				start >> PAGE_SHIFT, eb);
	spin_unlock(&fs_info->buffer_lock);
	radix_tree_preload_end();
	if (ret == -EEXIST) {
		exists = find_extent_buffer(fs_info, start);
		if (exists)
			goto free_eb;
		else
			goto again;
	}
	check_buffer_tree_ref(eb);
	set_bit(EXTENT_BUFFER_IN_TREE, &eb->bflags);

	/*
	 * We will free dummy extent buffer's if they come into
	 * free_extent_buffer with a ref count of 2, but if we are using this we
	 * want the buffers to stay in memory until we're done with them, so
	 * bump the ref count again.
	 */
	atomic_inc(&eb->refs);
	return eb;
free_eb:
	btrfs_release_extent_buffer(eb);
	return exists;
}
#endif

struct extent_buffer *alloc_extent_buffer(struct btrfs_fs_info *fs_info,
					  u64 start)
{
	unsigned long len = fs_info->tree_root->nodesize;
	unsigned long num_pages = num_extent_pages(start, len);
	unsigned long i;
	unsigned long index = start >> PAGE_SHIFT;
	struct extent_buffer *eb;
	struct extent_buffer *exists = NULL;
	struct page *p;
	struct address_space *mapping = fs_info->btree_inode->i_mapping;
	int uptodate = 1;
	int ret;

	if (!IS_ALIGNED(start, fs_info->tree_root->sectorsize)) {
		btrfs_err(fs_info, "bad tree block start %llu", start);
		return ERR_PTR(-EINVAL);
	}

	eb = find_extent_buffer(fs_info, start);
	if (eb)
		return eb;

	eb = __alloc_extent_buffer(fs_info, start, len);
	if (!eb)
		return ERR_PTR(-ENOMEM);

	for (i = 0; i < num_pages; i++, index++) {
		p = find_or_create_page(mapping, index, GFP_NOFS|__GFP_NOFAIL);
		if (!p) {
			exists = ERR_PTR(-ENOMEM);
			goto free_eb;
		}

		spin_lock(&mapping->private_lock);
		if (PagePrivate(p)) {
			/*
			 * We could have already allocated an eb for this page
			 * and attached one so lets see if we can get a ref on
			 * the existing eb, and if we can we know it's good and
			 * we can just return that one, else we know we can just
			 * overwrite page->private.
			 */
			exists = (struct extent_buffer *)p->private;
			if (atomic_inc_not_zero(&exists->refs)) {
				spin_unlock(&mapping->private_lock);
				unlock_page(p);
				put_page(p);
				mark_extent_buffer_accessed(exists, p);
				goto free_eb;
			}
			exists = NULL;

			/*
			 * Do this so attach doesn't complain and we need to
			 * drop the ref the old guy had.
			 */
			ClearPagePrivate(p);
			WARN_ON(PageDirty(p));
			put_page(p);
		}
		attach_extent_buffer_page(eb, p);
		spin_unlock(&mapping->private_lock);
		WARN_ON(PageDirty(p));
		eb->pages[i] = p;
		if (!PageUptodate(p))
			uptodate = 0;

		/*
		 * see below about how we avoid a nasty race with release page
		 * and why we unlock later
		 */
	}
	if (uptodate)
		set_bit(EXTENT_BUFFER_UPTODATE, &eb->bflags);
again:
	ret = radix_tree_preload(GFP_NOFS);
	if (ret) {
		exists = ERR_PTR(ret);
		goto free_eb;
	}

	spin_lock(&fs_info->buffer_lock);
	ret = radix_tree_insert(&fs_info->buffer_radix,
				start >> PAGE_SHIFT, eb);
	spin_unlock(&fs_info->buffer_lock);
	radix_tree_preload_end();
	if (ret == -EEXIST) {
		exists = find_extent_buffer(fs_info, start);
		if (exists)
			goto free_eb;
		else
			goto again;
	}
	/* add one reference for the tree */
	check_buffer_tree_ref(eb);
	set_bit(EXTENT_BUFFER_IN_TREE, &eb->bflags);

	/*
	 * there is a race where release page may have
	 * tried to find this extent buffer in the radix
	 * but failed.  It will tell the VM it is safe to
	 * reclaim the, and it will clear the page private bit.
	 * We must make sure to set the page private bit properly
	 * after the extent buffer is in the radix tree so
	 * it doesn't get lost
	 */
	SetPageChecked(eb->pages[0]);
	for (i = 1; i < num_pages; i++) {
		p = eb->pages[i];
		ClearPageChecked(p);
		unlock_page(p);
	}
	unlock_page(eb->pages[0]);
	return eb;

free_eb:
	WARN_ON(!atomic_dec_and_test(&eb->refs));
	for (i = 0; i < num_pages; i++) {
		if (eb->pages[i])
			unlock_page(eb->pages[i]);
	}

	btrfs_release_extent_buffer(eb);
	return exists;
}

static inline void btrfs_release_extent_buffer_rcu(struct rcu_head *head)
{
	struct extent_buffer *eb =
			container_of(head, struct extent_buffer, rcu_head);

	__free_extent_buffer(eb);
}

/* Expects to have eb->eb_lock already held */
static int release_extent_buffer(struct extent_buffer *eb)
{
	WARN_ON(atomic_read(&eb->refs) == 0);
	if (atomic_dec_and_test(&eb->refs)) {
		if (test_and_clear_bit(EXTENT_BUFFER_IN_TREE, &eb->bflags)) {
			struct btrfs_fs_info *fs_info = eb->fs_info;

			spin_unlock(&eb->refs_lock);

			spin_lock(&fs_info->buffer_lock);
			radix_tree_delete(&fs_info->buffer_radix,
					  eb->start >> PAGE_SHIFT);
			spin_unlock(&fs_info->buffer_lock);
		} else {
			spin_unlock(&eb->refs_lock);
		}

		/* Should be safe to release our pages at this point */
		btrfs_release_extent_buffer_page(eb);
#ifdef CONFIG_BTRFS_FS_RUN_SANITY_TESTS
		if (unlikely(test_bit(EXTENT_BUFFER_DUMMY, &eb->bflags))) {
			__free_extent_buffer(eb);
			return 1;
		}
#endif
		call_rcu(&eb->rcu_head, btrfs_release_extent_buffer_rcu);
		return 1;
	}
	spin_unlock(&eb->refs_lock);

	return 0;
}

void free_extent_buffer(struct extent_buffer *eb)
{
	int refs;
	int old;
	if (!eb)
		return;

	while (1) {
		refs = atomic_read(&eb->refs);
		if (refs <= 3)
			break;
		old = atomic_cmpxchg(&eb->refs, refs, refs - 1);
		if (old == refs)
			return;
	}

	spin_lock(&eb->refs_lock);
	if (atomic_read(&eb->refs) == 2 &&
	    test_bit(EXTENT_BUFFER_DUMMY, &eb->bflags))
		atomic_dec(&eb->refs);

	if (atomic_read(&eb->refs) == 2 &&
	    test_bit(EXTENT_BUFFER_STALE, &eb->bflags) &&
	    !extent_buffer_under_io(eb) &&
	    test_and_clear_bit(EXTENT_BUFFER_TREE_REF, &eb->bflags))
		atomic_dec(&eb->refs);

	/*
	 * I know this is terrible, but it's temporary until we stop tracking
	 * the uptodate bits and such for the extent buffers.
	 */
	release_extent_buffer(eb);
}

void free_extent_buffer_stale(struct extent_buffer *eb)
{
	if (!eb)
		return;

	spin_lock(&eb->refs_lock);
	set_bit(EXTENT_BUFFER_STALE, &eb->bflags);

	if (atomic_read(&eb->refs) == 2 && !extent_buffer_under_io(eb) &&
	    test_and_clear_bit(EXTENT_BUFFER_TREE_REF, &eb->bflags))
		atomic_dec(&eb->refs);
	release_extent_buffer(eb);
}

void clear_extent_buffer_dirty(struct extent_buffer *eb)
{
	unsigned long i;
	unsigned long num_pages;
	struct page *page;

	num_pages = num_extent_pages(eb->start, eb->len);

	for (i = 0; i < num_pages; i++) {
		page = eb->pages[i];
		if (!PageDirty(page))
			continue;

		lock_page(page);
		WARN_ON(!PagePrivate(page));

		clear_page_dirty_for_io(page);
		spin_lock_irq(&page->mapping->tree_lock);
		if (!PageDirty(page)) {
			radix_tree_tag_clear(&page->mapping->page_tree,
						page_index(page),
						PAGECACHE_TAG_DIRTY);
		}
		spin_unlock_irq(&page->mapping->tree_lock);
		ClearPageError(page);
		unlock_page(page);
	}
	WARN_ON(atomic_read(&eb->refs) == 0);
}

int set_extent_buffer_dirty(struct extent_buffer *eb)
{
	unsigned long i;
	unsigned long num_pages;
	int was_dirty = 0;

	check_buffer_tree_ref(eb);

	was_dirty = test_and_set_bit(EXTENT_BUFFER_DIRTY, &eb->bflags);

	num_pages = num_extent_pages(eb->start, eb->len);
	WARN_ON(atomic_read(&eb->refs) == 0);
	WARN_ON(!test_bit(EXTENT_BUFFER_TREE_REF, &eb->bflags));

	for (i = 0; i < num_pages; i++)
		set_page_dirty(eb->pages[i]);
	return was_dirty;
}

void clear_extent_buffer_uptodate(struct extent_buffer *eb)
{
	unsigned long i;
	struct page *page;
	unsigned long num_pages;

	clear_bit(EXTENT_BUFFER_UPTODATE, &eb->bflags);
	num_pages = num_extent_pages(eb->start, eb->len);
	for (i = 0; i < num_pages; i++) {
		page = eb->pages[i];
		if (page)
			ClearPageUptodate(page);
	}
}

void set_extent_buffer_uptodate(struct extent_buffer *eb)
{
	unsigned long i;
	struct page *page;
	unsigned long num_pages;

	set_bit(EXTENT_BUFFER_UPTODATE, &eb->bflags);
	num_pages = num_extent_pages(eb->start, eb->len);
	for (i = 0; i < num_pages; i++) {
		page = eb->pages[i];
		SetPageUptodate(page);
	}
}

int extent_buffer_uptodate(struct extent_buffer *eb)
{
	return test_bit(EXTENT_BUFFER_UPTODATE, &eb->bflags);
}

int read_extent_buffer_pages(struct extent_io_tree *tree,
			     struct extent_buffer *eb, u64 start, int wait,
			     get_extent_t *get_extent, int mirror_num)
{
	unsigned long i;
	unsigned long start_i;
	struct page *page;
	int err;
	int ret = 0;
	int locked_pages = 0;
	int all_uptodate = 1;
	unsigned long num_pages;
	unsigned long num_reads = 0;
	struct bio *bio = NULL;
	unsigned long bio_flags = 0;

	if (test_bit(EXTENT_BUFFER_UPTODATE, &eb->bflags))
		return 0;

	if (start) {
		WARN_ON(start < eb->start);
		start_i = (start >> PAGE_SHIFT) -
			(eb->start >> PAGE_SHIFT);
	} else {
		start_i = 0;
	}

	num_pages = num_extent_pages(eb->start, eb->len);
	for (i = start_i; i < num_pages; i++) {
		page = eb->pages[i];
		if (wait == WAIT_NONE) {
			if (!trylock_page(page))
				goto unlock_exit;
		} else {
			lock_page(page);
		}
		locked_pages++;
		if (!PageUptodate(page)) {
			num_reads++;
			all_uptodate = 0;
		}
	}
	if (all_uptodate) {
		if (start_i == 0)
			set_bit(EXTENT_BUFFER_UPTODATE, &eb->bflags);
		goto unlock_exit;
	}

	clear_bit(EXTENT_BUFFER_READ_ERR, &eb->bflags);
	eb->read_mirror = 0;
	atomic_set(&eb->io_pages, num_reads);
	for (i = start_i; i < num_pages; i++) {
		page = eb->pages[i];

		if (!PageUptodate(page)) {
			if (ret) {
				atomic_dec(&eb->io_pages);
				unlock_page(page);
				continue;
			}

			ClearPageError(page);
			err = __extent_read_full_page(tree, page,
						      get_extent, &bio,
						      mirror_num, &bio_flags,
<<<<<<< HEAD
						      REQ_META);
			if (err)
=======
						      READ | REQ_META);
			if (err) {
>>>>>>> 42049bf6
				ret = err;
				/*
				 * We use &bio in above __extent_read_full_page,
				 * so we ensure that if it returns error, the
				 * current page fails to add itself to bio and
				 * it's been unlocked.
				 *
				 * We must dec io_pages by ourselves.
				 */
				atomic_dec(&eb->io_pages);
			}
		} else {
			unlock_page(page);
		}
	}

	if (bio) {
		err = submit_one_bio(bio, mirror_num, bio_flags);
		if (err)
			return err;
	}

	if (ret || wait != WAIT_COMPLETE)
		return ret;

	for (i = start_i; i < num_pages; i++) {
		page = eb->pages[i];
		wait_on_page_locked(page);
		if (!PageUptodate(page))
			ret = -EIO;
	}

	return ret;

unlock_exit:
	i = start_i;
	while (locked_pages > 0) {
		page = eb->pages[i];
		i++;
		unlock_page(page);
		locked_pages--;
	}
	return ret;
}

void read_extent_buffer(struct extent_buffer *eb, void *dstv,
			unsigned long start,
			unsigned long len)
{
	size_t cur;
	size_t offset;
	struct page *page;
	char *kaddr;
	char *dst = (char *)dstv;
	size_t start_offset = eb->start & ((u64)PAGE_SIZE - 1);
	unsigned long i = (start_offset + start) >> PAGE_SHIFT;

	WARN_ON(start > eb->len);
	WARN_ON(start + len > eb->start + eb->len);

	offset = (start_offset + start) & (PAGE_SIZE - 1);

	while (len > 0) {
		page = eb->pages[i];

		cur = min(len, (PAGE_SIZE - offset));
		kaddr = page_address(page);
		memcpy(dst, kaddr + offset, cur);

		dst += cur;
		len -= cur;
		offset = 0;
		i++;
	}
}

int read_extent_buffer_to_user(struct extent_buffer *eb, void __user *dstv,
			unsigned long start,
			unsigned long len)
{
	size_t cur;
	size_t offset;
	struct page *page;
	char *kaddr;
	char __user *dst = (char __user *)dstv;
	size_t start_offset = eb->start & ((u64)PAGE_SIZE - 1);
	unsigned long i = (start_offset + start) >> PAGE_SHIFT;
	int ret = 0;

	WARN_ON(start > eb->len);
	WARN_ON(start + len > eb->start + eb->len);

	offset = (start_offset + start) & (PAGE_SIZE - 1);

	while (len > 0) {
		page = eb->pages[i];

		cur = min(len, (PAGE_SIZE - offset));
		kaddr = page_address(page);
		if (copy_to_user(dst, kaddr + offset, cur)) {
			ret = -EFAULT;
			break;
		}

		dst += cur;
		len -= cur;
		offset = 0;
		i++;
	}

	return ret;
}

/*
 * return 0 if the item is found within a page.
 * return 1 if the item spans two pages.
 * return -EINVAL otherwise.
 */
int map_private_extent_buffer(struct extent_buffer *eb, unsigned long start,
			       unsigned long min_len, char **map,
			       unsigned long *map_start,
			       unsigned long *map_len)
{
	size_t offset = start & (PAGE_SIZE - 1);
	char *kaddr;
	struct page *p;
	size_t start_offset = eb->start & ((u64)PAGE_SIZE - 1);
	unsigned long i = (start_offset + start) >> PAGE_SHIFT;
	unsigned long end_i = (start_offset + start + min_len - 1) >>
		PAGE_SHIFT;

	if (i != end_i)
		return 1;

	if (i == 0) {
		offset = start_offset;
		*map_start = 0;
	} else {
		offset = 0;
		*map_start = ((u64)i << PAGE_SHIFT) - start_offset;
	}

	if (start + min_len > eb->len) {
		WARN(1, KERN_ERR "btrfs bad mapping eb start %llu len %lu, "
		       "wanted %lu %lu\n",
		       eb->start, eb->len, start, min_len);
		return -EINVAL;
	}

	p = eb->pages[i];
	kaddr = page_address(p);
	*map = kaddr + offset;
	*map_len = PAGE_SIZE - offset;
	return 0;
}

int memcmp_extent_buffer(struct extent_buffer *eb, const void *ptrv,
			  unsigned long start,
			  unsigned long len)
{
	size_t cur;
	size_t offset;
	struct page *page;
	char *kaddr;
	char *ptr = (char *)ptrv;
	size_t start_offset = eb->start & ((u64)PAGE_SIZE - 1);
	unsigned long i = (start_offset + start) >> PAGE_SHIFT;
	int ret = 0;

	WARN_ON(start > eb->len);
	WARN_ON(start + len > eb->start + eb->len);

	offset = (start_offset + start) & (PAGE_SIZE - 1);

	while (len > 0) {
		page = eb->pages[i];

		cur = min(len, (PAGE_SIZE - offset));

		kaddr = page_address(page);
		ret = memcmp(ptr, kaddr + offset, cur);
		if (ret)
			break;

		ptr += cur;
		len -= cur;
		offset = 0;
		i++;
	}
	return ret;
}

void write_extent_buffer(struct extent_buffer *eb, const void *srcv,
			 unsigned long start, unsigned long len)
{
	size_t cur;
	size_t offset;
	struct page *page;
	char *kaddr;
	char *src = (char *)srcv;
	size_t start_offset = eb->start & ((u64)PAGE_SIZE - 1);
	unsigned long i = (start_offset + start) >> PAGE_SHIFT;

	WARN_ON(start > eb->len);
	WARN_ON(start + len > eb->start + eb->len);

	offset = (start_offset + start) & (PAGE_SIZE - 1);

	while (len > 0) {
		page = eb->pages[i];
		WARN_ON(!PageUptodate(page));

		cur = min(len, PAGE_SIZE - offset);
		kaddr = page_address(page);
		memcpy(kaddr + offset, src, cur);

		src += cur;
		len -= cur;
		offset = 0;
		i++;
	}
}

void memset_extent_buffer(struct extent_buffer *eb, char c,
			  unsigned long start, unsigned long len)
{
	size_t cur;
	size_t offset;
	struct page *page;
	char *kaddr;
	size_t start_offset = eb->start & ((u64)PAGE_SIZE - 1);
	unsigned long i = (start_offset + start) >> PAGE_SHIFT;

	WARN_ON(start > eb->len);
	WARN_ON(start + len > eb->start + eb->len);

	offset = (start_offset + start) & (PAGE_SIZE - 1);

	while (len > 0) {
		page = eb->pages[i];
		WARN_ON(!PageUptodate(page));

		cur = min(len, PAGE_SIZE - offset);
		kaddr = page_address(page);
		memset(kaddr + offset, c, cur);

		len -= cur;
		offset = 0;
		i++;
	}
}

void copy_extent_buffer(struct extent_buffer *dst, struct extent_buffer *src,
			unsigned long dst_offset, unsigned long src_offset,
			unsigned long len)
{
	u64 dst_len = dst->len;
	size_t cur;
	size_t offset;
	struct page *page;
	char *kaddr;
	size_t start_offset = dst->start & ((u64)PAGE_SIZE - 1);
	unsigned long i = (start_offset + dst_offset) >> PAGE_SHIFT;

	WARN_ON(src->len != dst_len);

	offset = (start_offset + dst_offset) &
		(PAGE_SIZE - 1);

	while (len > 0) {
		page = dst->pages[i];
		WARN_ON(!PageUptodate(page));

		cur = min(len, (unsigned long)(PAGE_SIZE - offset));

		kaddr = page_address(page);
		read_extent_buffer(src, kaddr + offset, src_offset, cur);

		src_offset += cur;
		len -= cur;
		offset = 0;
		i++;
	}
}

/*
 * The extent buffer bitmap operations are done with byte granularity because
 * bitmap items are not guaranteed to be aligned to a word and therefore a
 * single word in a bitmap may straddle two pages in the extent buffer.
 */
#define BIT_BYTE(nr) ((nr) / BITS_PER_BYTE)
#define BYTE_MASK ((1 << BITS_PER_BYTE) - 1)
#define BITMAP_FIRST_BYTE_MASK(start) \
	((BYTE_MASK << ((start) & (BITS_PER_BYTE - 1))) & BYTE_MASK)
#define BITMAP_LAST_BYTE_MASK(nbits) \
	(BYTE_MASK >> (-(nbits) & (BITS_PER_BYTE - 1)))

/*
 * eb_bitmap_offset() - calculate the page and offset of the byte containing the
 * given bit number
 * @eb: the extent buffer
 * @start: offset of the bitmap item in the extent buffer
 * @nr: bit number
 * @page_index: return index of the page in the extent buffer that contains the
 * given bit number
 * @page_offset: return offset into the page given by page_index
 *
 * This helper hides the ugliness of finding the byte in an extent buffer which
 * contains a given bit.
 */
static inline void eb_bitmap_offset(struct extent_buffer *eb,
				    unsigned long start, unsigned long nr,
				    unsigned long *page_index,
				    size_t *page_offset)
{
	size_t start_offset = eb->start & ((u64)PAGE_SIZE - 1);
	size_t byte_offset = BIT_BYTE(nr);
	size_t offset;

	/*
	 * The byte we want is the offset of the extent buffer + the offset of
	 * the bitmap item in the extent buffer + the offset of the byte in the
	 * bitmap item.
	 */
	offset = start_offset + start + byte_offset;

	*page_index = offset >> PAGE_SHIFT;
	*page_offset = offset & (PAGE_SIZE - 1);
}

/**
 * extent_buffer_test_bit - determine whether a bit in a bitmap item is set
 * @eb: the extent buffer
 * @start: offset of the bitmap item in the extent buffer
 * @nr: bit number to test
 */
int extent_buffer_test_bit(struct extent_buffer *eb, unsigned long start,
			   unsigned long nr)
{
	char *kaddr;
	struct page *page;
	unsigned long i;
	size_t offset;

	eb_bitmap_offset(eb, start, nr, &i, &offset);
	page = eb->pages[i];
	WARN_ON(!PageUptodate(page));
	kaddr = page_address(page);
	return 1U & (kaddr[offset] >> (nr & (BITS_PER_BYTE - 1)));
}

/**
 * extent_buffer_bitmap_set - set an area of a bitmap
 * @eb: the extent buffer
 * @start: offset of the bitmap item in the extent buffer
 * @pos: bit number of the first bit
 * @len: number of bits to set
 */
void extent_buffer_bitmap_set(struct extent_buffer *eb, unsigned long start,
			      unsigned long pos, unsigned long len)
{
	char *kaddr;
	struct page *page;
	unsigned long i;
	size_t offset;
	const unsigned int size = pos + len;
	int bits_to_set = BITS_PER_BYTE - (pos % BITS_PER_BYTE);
	unsigned int mask_to_set = BITMAP_FIRST_BYTE_MASK(pos);

	eb_bitmap_offset(eb, start, pos, &i, &offset);
	page = eb->pages[i];
	WARN_ON(!PageUptodate(page));
	kaddr = page_address(page);

	while (len >= bits_to_set) {
		kaddr[offset] |= mask_to_set;
		len -= bits_to_set;
		bits_to_set = BITS_PER_BYTE;
		mask_to_set = ~0U;
		if (++offset >= PAGE_SIZE && len > 0) {
			offset = 0;
			page = eb->pages[++i];
			WARN_ON(!PageUptodate(page));
			kaddr = page_address(page);
		}
	}
	if (len) {
		mask_to_set &= BITMAP_LAST_BYTE_MASK(size);
		kaddr[offset] |= mask_to_set;
	}
}


/**
 * extent_buffer_bitmap_clear - clear an area of a bitmap
 * @eb: the extent buffer
 * @start: offset of the bitmap item in the extent buffer
 * @pos: bit number of the first bit
 * @len: number of bits to clear
 */
void extent_buffer_bitmap_clear(struct extent_buffer *eb, unsigned long start,
				unsigned long pos, unsigned long len)
{
	char *kaddr;
	struct page *page;
	unsigned long i;
	size_t offset;
	const unsigned int size = pos + len;
	int bits_to_clear = BITS_PER_BYTE - (pos % BITS_PER_BYTE);
	unsigned int mask_to_clear = BITMAP_FIRST_BYTE_MASK(pos);

	eb_bitmap_offset(eb, start, pos, &i, &offset);
	page = eb->pages[i];
	WARN_ON(!PageUptodate(page));
	kaddr = page_address(page);

	while (len >= bits_to_clear) {
		kaddr[offset] &= ~mask_to_clear;
		len -= bits_to_clear;
		bits_to_clear = BITS_PER_BYTE;
		mask_to_clear = ~0U;
		if (++offset >= PAGE_SIZE && len > 0) {
			offset = 0;
			page = eb->pages[++i];
			WARN_ON(!PageUptodate(page));
			kaddr = page_address(page);
		}
	}
	if (len) {
		mask_to_clear &= BITMAP_LAST_BYTE_MASK(size);
		kaddr[offset] &= ~mask_to_clear;
	}
}

static inline bool areas_overlap(unsigned long src, unsigned long dst, unsigned long len)
{
	unsigned long distance = (src > dst) ? src - dst : dst - src;
	return distance < len;
}

static void copy_pages(struct page *dst_page, struct page *src_page,
		       unsigned long dst_off, unsigned long src_off,
		       unsigned long len)
{
	char *dst_kaddr = page_address(dst_page);
	char *src_kaddr;
	int must_memmove = 0;

	if (dst_page != src_page) {
		src_kaddr = page_address(src_page);
	} else {
		src_kaddr = dst_kaddr;
		if (areas_overlap(src_off, dst_off, len))
			must_memmove = 1;
	}

	if (must_memmove)
		memmove(dst_kaddr + dst_off, src_kaddr + src_off, len);
	else
		memcpy(dst_kaddr + dst_off, src_kaddr + src_off, len);
}

void memcpy_extent_buffer(struct extent_buffer *dst, unsigned long dst_offset,
			   unsigned long src_offset, unsigned long len)
{
	size_t cur;
	size_t dst_off_in_page;
	size_t src_off_in_page;
	size_t start_offset = dst->start & ((u64)PAGE_SIZE - 1);
	unsigned long dst_i;
	unsigned long src_i;

	if (src_offset + len > dst->len) {
		btrfs_err(dst->fs_info,
			"memmove bogus src_offset %lu move "
		       "len %lu dst len %lu", src_offset, len, dst->len);
		BUG_ON(1);
	}
	if (dst_offset + len > dst->len) {
		btrfs_err(dst->fs_info,
			"memmove bogus dst_offset %lu move "
		       "len %lu dst len %lu", dst_offset, len, dst->len);
		BUG_ON(1);
	}

	while (len > 0) {
		dst_off_in_page = (start_offset + dst_offset) &
			(PAGE_SIZE - 1);
		src_off_in_page = (start_offset + src_offset) &
			(PAGE_SIZE - 1);

		dst_i = (start_offset + dst_offset) >> PAGE_SHIFT;
		src_i = (start_offset + src_offset) >> PAGE_SHIFT;

		cur = min(len, (unsigned long)(PAGE_SIZE -
					       src_off_in_page));
		cur = min_t(unsigned long, cur,
			(unsigned long)(PAGE_SIZE - dst_off_in_page));

		copy_pages(dst->pages[dst_i], dst->pages[src_i],
			   dst_off_in_page, src_off_in_page, cur);

		src_offset += cur;
		dst_offset += cur;
		len -= cur;
	}
}

void memmove_extent_buffer(struct extent_buffer *dst, unsigned long dst_offset,
			   unsigned long src_offset, unsigned long len)
{
	size_t cur;
	size_t dst_off_in_page;
	size_t src_off_in_page;
	unsigned long dst_end = dst_offset + len - 1;
	unsigned long src_end = src_offset + len - 1;
	size_t start_offset = dst->start & ((u64)PAGE_SIZE - 1);
	unsigned long dst_i;
	unsigned long src_i;

	if (src_offset + len > dst->len) {
		btrfs_err(dst->fs_info, "memmove bogus src_offset %lu move "
		       "len %lu len %lu", src_offset, len, dst->len);
		BUG_ON(1);
	}
	if (dst_offset + len > dst->len) {
		btrfs_err(dst->fs_info, "memmove bogus dst_offset %lu move "
		       "len %lu len %lu", dst_offset, len, dst->len);
		BUG_ON(1);
	}
	if (dst_offset < src_offset) {
		memcpy_extent_buffer(dst, dst_offset, src_offset, len);
		return;
	}
	while (len > 0) {
		dst_i = (start_offset + dst_end) >> PAGE_SHIFT;
		src_i = (start_offset + src_end) >> PAGE_SHIFT;

		dst_off_in_page = (start_offset + dst_end) &
			(PAGE_SIZE - 1);
		src_off_in_page = (start_offset + src_end) &
			(PAGE_SIZE - 1);

		cur = min_t(unsigned long, len, src_off_in_page + 1);
		cur = min(cur, dst_off_in_page + 1);
		copy_pages(dst->pages[dst_i], dst->pages[src_i],
			   dst_off_in_page - cur + 1,
			   src_off_in_page - cur + 1, cur);

		dst_end -= cur;
		src_end -= cur;
		len -= cur;
	}
}

int try_release_extent_buffer(struct page *page)
{
	struct extent_buffer *eb;

	/*
	 * We need to make sure nobody is attaching this page to an eb right
	 * now.
	 */
	spin_lock(&page->mapping->private_lock);
	if (!PagePrivate(page)) {
		spin_unlock(&page->mapping->private_lock);
		return 1;
	}

	eb = (struct extent_buffer *)page->private;
	BUG_ON(!eb);

	/*
	 * This is a little awful but should be ok, we need to make sure that
	 * the eb doesn't disappear out from under us while we're looking at
	 * this page.
	 */
	spin_lock(&eb->refs_lock);
	if (atomic_read(&eb->refs) != 1 || extent_buffer_under_io(eb)) {
		spin_unlock(&eb->refs_lock);
		spin_unlock(&page->mapping->private_lock);
		return 0;
	}
	spin_unlock(&page->mapping->private_lock);

	/*
	 * If tree ref isn't set then we know the ref on this eb is a real ref,
	 * so just return, this page will likely be freed soon anyway.
	 */
	if (!test_and_clear_bit(EXTENT_BUFFER_TREE_REF, &eb->bflags)) {
		spin_unlock(&eb->refs_lock);
		return 0;
	}

	return release_extent_buffer(eb);
}<|MERGE_RESOLUTION|>--- conflicted
+++ resolved
@@ -5243,13 +5243,8 @@
 			err = __extent_read_full_page(tree, page,
 						      get_extent, &bio,
 						      mirror_num, &bio_flags,
-<<<<<<< HEAD
 						      REQ_META);
-			if (err)
-=======
-						      READ | REQ_META);
 			if (err) {
->>>>>>> 42049bf6
 				ret = err;
 				/*
 				 * We use &bio in above __extent_read_full_page,
