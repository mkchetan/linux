--- conflicted
+++ resolved
@@ -87,16 +87,10 @@
 #define OFFSET_STRIDE		(1UL << OFFSET_STRIDE_BITS)
 #define OFFSET_STRIDE_MASK	(~(OFFSET_STRIDE - 1))
 
-<<<<<<< HEAD
-#define for_offset_range(_offset, _start, _end)		\
-	for (_offset = ((_start) & OFFSET_STRIDE_MASK);	\
-	     _offset <= ((_end) & OFFSET_STRIDE_MASK);	\
-=======
 #define for_offset_range(_offset, _start, _end)			\
 	for (_offset = ((_start) & OFFSET_STRIDE_MASK);		\
 	     _offset >= ((_start) & OFFSET_STRIDE_MASK) &&	\
 	     _offset <= ((_end) & OFFSET_STRIDE_MASK);		\
->>>>>>> 358c7c61
 	     _offset += OFFSET_STRIDE)
 
 static inline u32 sec_offset_hash(struct section *sec, unsigned long offset)
@@ -106,11 +100,7 @@
 	offset &= OFFSET_STRIDE_MASK;
 
 	ol = offset;
-<<<<<<< HEAD
-	oh = offset >> 32;
-=======
 	oh = (offset >> 16) >> 16;
->>>>>>> 358c7c61
 
 	__jhash_mix(ol, oh, idx);
 
