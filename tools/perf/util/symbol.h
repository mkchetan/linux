#ifndef _PERF_SYMBOL_
#define _PERF_SYMBOL_ 1

#include <linux/types.h>
#include "types.h"
<<<<<<< HEAD
#include "list.h"
#include "rbtree.h"
=======
#include <linux/list.h>
#include <linux/rbtree.h>
#include "module.h"
>>>>>>> 9799218a

struct symbol {
	struct rb_node	rb_node;
	u64		start;
	u64		end;
	u64		obj_start;
	u64		hist_sum;
	u64		*hist;
	struct module	*module;
	void		*priv;
	char		name[0];
};

struct dso {
	struct list_head node;
	struct rb_root	 syms;
	struct symbol    *(*find_symbol)(struct dso *, u64 ip);
	unsigned int	 sym_priv_size;
<<<<<<< HEAD
	unsigned char	 prelinked;
=======
	unsigned char	 adjust_symbols;
	unsigned char	 slen_calculated;
>>>>>>> 9799218a
	char		 name[0];
};

const char *sym_hist_filter;

typedef int (*symbol_filter_t)(struct dso *self, struct symbol *sym);

struct dso *dso__new(const char *name, unsigned int sym_priv_size);
void dso__delete(struct dso *self);

static inline void *dso__sym_priv(struct dso *self, struct symbol *sym)
{
	return ((void *)sym) - self->sym_priv_size;
}

struct symbol *dso__find_symbol(struct dso *self, u64 ip);

int dso__load_kernel(struct dso *self, const char *vmlinux,
		     symbol_filter_t filter, int verbose, int modules);
int dso__load_modules(struct dso *self, symbol_filter_t filter, int verbose);
int dso__load(struct dso *self, symbol_filter_t filter, int verbose);

size_t dso__fprintf(struct dso *self, FILE *fp);

void symbol__init(void);
#endif /* _PERF_SYMBOL_ */<|MERGE_RESOLUTION|>--- conflicted
+++ resolved
@@ -3,14 +3,9 @@
 
 #include <linux/types.h>
 #include "types.h"
-<<<<<<< HEAD
-#include "list.h"
-#include "rbtree.h"
-=======
 #include <linux/list.h>
 #include <linux/rbtree.h>
 #include "module.h"
->>>>>>> 9799218a
 
 struct symbol {
 	struct rb_node	rb_node;
@@ -29,12 +24,8 @@
 	struct rb_root	 syms;
 	struct symbol    *(*find_symbol)(struct dso *, u64 ip);
 	unsigned int	 sym_priv_size;
-<<<<<<< HEAD
-	unsigned char	 prelinked;
-=======
 	unsigned char	 adjust_symbols;
 	unsigned char	 slen_calculated;
->>>>>>> 9799218a
 	char		 name[0];
 };
 
