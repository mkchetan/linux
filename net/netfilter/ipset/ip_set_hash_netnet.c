--- conflicted
+++ resolved
@@ -1,9 +1,5 @@
-<<<<<<< HEAD
+// SPDX-License-Identifier: GPL-2.0-only
 /* Copyright (C) 2003-2013 Jozsef Kadlecsik <kadlec@netfilter.org>
-=======
-// SPDX-License-Identifier: GPL-2.0-only
-/* Copyright (C) 2003-2013 Jozsef Kadlecsik <kadlec@blackhole.kfki.hu>
->>>>>>> 045df37e
  * Copyright (C) 2013 Oliver Smith <oliver@8.c.9.b.0.7.4.0.1.0.0.2.ip6.arpa>
  */
 
